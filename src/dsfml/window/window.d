--- conflicted
+++ resolved
@@ -1,656 +1,643 @@
-/*
-DSFML - The Simple and Fast Multimedia Library for D
-
-Copyright (c) 2013 - 2015 Jeremy DeHaan (dehaan.jeremiah@gmail.com)
-
-This software is provided 'as-is', without any express or implied warranty.
-In no event will the authors be held liable for any damages arising from the use of this software.
-
-Permission is granted to anyone to use this software for any purpose, including commercial applications,
-and to alter it and redistribute it freely, subject to the following restrictions:
-
-1. The origin of this software must not be misrepresented; you must not claim that you wrote the original software.
-If you use this software in a product, an acknowledgment in the product documentation would be appreciated but is not required.
-
-2. Altered source versions must be plainly marked as such, and must not be misrepresented as being the original software.
-
-3. This notice may not be removed or altered from any source distribution
-*/
-
-module dsfml.window.window;
-
-import dsfml.window.event;
-import dsfml.window.videomode;
-import dsfml.window.contextsettings;
-import dsfml.window.windowhandle;
-import dsfml.system.vector2;
-import dsfml.system.err;
-
-/**
- *Window that serves as a target for OpenGL rendering.
- *
- *Window is the main class of the Window module.
- *
- *It defines an OS window that is able to receive an OpenGL rendering.
- *
- *A Window can create its own new window, or be embedded into an already existing control using the create(handle) function. This can be useful for embedding an OpenGL rendering area into a view which is part of a bigger GUI with existing windows, controls, etc. It can also serve as embedding an OpenGL rendering area into a window created by another (probably richer) GUI library like Qt or wxWidgets.
- *
- *The Window class provides a simple interface for manipulating the window: move, resize, show/hide, control mouse cursor, etc. It also provides event handling through its pollEvent() and waitEvent() functions.
- *
- *Note that OpenGL experts can pass their own parameters (antialiasing level, bits for the depth and stencil buffers, etc.) to the OpenGL context attached to the window, with the ContextSettings structure which is passed as an optional argument when creating the window.
- */
-class Window
-{
-	//Choices for window style
-	enum Style
-	{
-		None = 0,
-		Titlebar = 1 << 0,
-		Resize = 1 << 1,
-		Close = 1 << 2,
-		Fullscreen = 1 << 3,
-		DefaultStyle = Titlebar | Resize | Close
-	}
-
-	package sfWindow* sfPtr;
-
-	private bool m_needsToDelete = true;
-
-	//Default constructor
-	this()
-	{
-		sfPtr = sfWindow_construct();
-	}
-
-	//Construct a window without calling sfWindow_construct
-	//This allows a RenderWindow to be created without creating a Window first
-	protected this(int)
-	{
-		m_needsToDelete = false;
-	}
-
-	//allows RenderWindow to delete the Window pointer when it is created
-	//so that there are not both instances.
-	protected void deleteWindowPtr()
-	{
-		sfWindow_destroy(sfPtr);
-		m_needsToDelete = false;
-	}
-
-	//TODO: Reduce to one constructor with a template parameter for the string types. Use sfWindow_createUnicode in case it has unicode in the title.
-
-	//in order to envoke this constructor when using string literals, be sure to use the d suffix, i.e. "素晴らしい ！"d
-
-	///Construct a new window.
-	///
-	///This constructor creates the window with the size and pixel depth defined in mode. An optional style can be passed to customize the look and behaviour of the window (borders, title bar, resizable, closable, ...). If style contains Style::Fullscreen, then mode must be a valid video mode.
-	///
-	///The fourth parameter is an optional structure specifying advanced OpenGL context settings such as antialiasing, depth-buffer bits, etc.
-	///
-	///Params:
-	///   	mode = Video mode to use (defines the width, height and depth of the rendering area of the window).
-	///  	title = Title of the window.
-	///   	style = Window style.
-	///    	settings = Additional settings for the underlying OpenGL context.
-	this(T)(VideoMode mode, immutable(T)[] title, Style style = Style.DefaultStyle, ContextSettings settings = ContextSettings.init)
-		if (is(T == dchar)||is(T == wchar)||is(T == char))
-	{
-		this();
-		create(mode, title, style, settings);
-	}
-
-	///Construct the window from an existing control.
-	///
-	///Use this constructor if you want to create an OpenGL rendering area into an already existing control.
-	///
-	///The second parameter is an optional structure specifying advanced OpenGL context settings such as antialiasing, depth-buffer bits, etc.
-	///
-	///Params:
-    ///		handle = Platform-specific handle of the control.
-    ///		settings = Additional settings for the underlying OpenGL context.
-	this(WindowHandle handle, ContextSettings settings = ContextSettings.init)
-	{
-		this();
-		create(handle, settings);
-	}
-
-	~this()
-	{
-		import dsfml.system.config;
-		//this takes care of not freeing a null pointer due to inheritance
-		//(RenderWindow does not create the inherited sfWindow)
-		if(m_needsToDelete)
-		{
-			mixin(destructorOutput);
-			sfWindow_destroy(sfPtr);
-		}
-	}
-
-	///Get's or set's the window's position.
-	///
-	///This function only works for top-level windows (i.e. it will be ignored for windows created from the handle of a child window/control).
-	@property
-	{
-		Vector2i position(Vector2i newPosition)
-		{
-			sfWindow_setPosition(sfPtr,newPosition.x, newPosition.y);
-			return newPosition;
-		}
-
-		Vector2i position()
-		{
-			Vector2i temp;
-			sfWindow_getPosition(sfPtr,&temp.x, &temp.y);
-			return temp;
-		}
-	}
-
-	///Get's or set's the window's size.
-	@property
-	{
-		Vector2u size(Vector2u newSize)
-		{
-			sfWindow_setSize(sfPtr, newSize.x, newSize.y);
-			return newSize;
-		}
-		Vector2u size()
-		{
-			Vector2u temp;
-			sfWindow_getSize(sfPtr,&temp.x, &temp.y);
-			return temp;
-		}
-	}
-
-	///Activate or deactivate the window as the current target for OpenGL rendering.
-	///
-	///A window is active only on the current thread, if you want to make it active on another thread you have to deactivate it on the previous thread first if it was active. Only one window can be active on a thread at a time, thus the window previously active (if any) automatically gets deactivated.
-	///
-	///Params:
-    ///		active = True to activate, false to deactivate.
-    ///
-	///Returns: True if operation was successful, false otherwise.
-	bool setActive(bool active)
-	{
-		import dsfml.system.string;
-		bool toReturn = sfWindow_setActive(sfPtr, active);
-		err.write(dsfml.system.string.toString(sfErr_getOutput()));
-		return toReturn;
-	}
-
-	///Request the current window to be made the active foreground window.
-	void requestFocus()
-	{
-		sfWindow_requestFocus(sfPtr);
-	}
-
-	///Check whether the window has the input focus
-	///
-	///Returns: True if the window has focus, false otherwise
-	bool hasFocus() const
-	{
-		return sfWindow_hasFocus(sfPtr);
-	}
-
-	///Limit the framerate to a maximum fixed frequency.
-	///
-	///If a limit is set, the window will use a small delay after each call to display() to ensure that the current frame lasted long enough to match the framerate limit. SFML will try to match the given limit as much as it can, but since it internally uses sf::sleep, whose precision depends on the underlying OS, the results may be a little unprecise as well (for example, you can get 65 FPS when requesting 60).
-	///
-	///Params:
-    ///		limit = Framerate limit, in frames per seconds (use 0 to disable limit).
-	void setFramerateLimit(uint limit)
-	{
-		sfWindow_setFramerateLimit(sfPtr, limit);
-	}
-
-	///Change the window's icon.
-	///
-	///pixels must be an array of width x height pixels in 32-bits RGBA format.
-	///
-	///The OS default icon is used by default.
-	///
-	///Params:
-	///    width = Icon's width, in pixels.
-	///    height = Icon's height, in pixels.
-	///    pixels = Pointer to the array of pixels in memory.
-	void setIcon(uint width, uint height, const(ubyte[]) pixels)
-	{
-		sfWindow_setIcon(sfPtr,width, height, pixels.ptr);
-	}
-
-	///Change the joystick threshold.
-	///
-	///The joystick threshold is the value below which no JoystickMoved event will be generated.
-	///
-	///The threshold value is 0.1 by default.
-	///
-	///Params:
-	///    threshold = New threshold, in the range [0, 100].
-	void setJoystickThreshhold(float threshhold)
-	{
-		sfWindow_setJoystickThreshold(sfPtr, threshhold);
-	}
-
-	///Enable or disable automatic key-repeat.
-	///
-	///If key repeat is enabled, you will receive repeated KeyPressed events while keeping a key pressed. If it is disabled, you will only get a single event when the key is pressed.
-	///
-	///Key repeat is enabled by default.
-	///
-	///Params:
-	///    enabled = True to enable, false to disable.
-	void setKeyRepeatEnabled(bool enabled)
-	{
-		enabled ? sfWindow_setKeyRepeatEnabled(sfPtr,true):sfWindow_setKeyRepeatEnabled(sfPtr,false);
-	}
-
-	///Show or hide the mouse cursor.
-	///
-	///The mouse cursor is visible by default.
-	///
-	///Params:
-    ///		visible = True to show the mouse cursor, false to hide it.
-	void setMouseCursorVisible(bool visible)
-	{
-		visible ? sfWindow_setMouseCursorVisible(sfPtr,true): sfWindow_setMouseCursorVisible(sfPtr,false);
-	}
-
-	//Cannot use templates here as template member functions cannot be virtual.
-
-	///Change the title of the window.
-	///
-	///Params:
-    ///		title = New title.
-	void setTitle(const(char)[] newTitle)
-	{
-		import dsfml.system.string;
-
-		auto convertedTitle = stringConvert!(char, dchar)(newTitle);
-		sfWindow_setUnicodeTitle(sfPtr, convertedTitle.ptr, convertedTitle.length);
-	}
-	///Change the title of the window.
-	///
-	///Params:
-    ///		title = New title.
-	void setTitle(const(wchar)[] newTitle)
-	{
-		import dsfml.system.string;
-		auto convertedTitle = stringConvert!(wchar, dchar)(newTitle);
-		sfWindow_setUnicodeTitle(sfPtr, convertedTitle.ptr, convertedTitle.length);
-	}
-	///Change the title of the window.
-	///
-	///Params:
-    ///		title = New title.
-	void setTitle(const(dchar)[] newTitle)
-	{
-		sfWindow_setUnicodeTitle(sfPtr, newTitle.ptr, newTitle.length);
-	}
-
-	///Show or hide the window.
-	///
-	///The window is shown by default.
-	///
-	///Params:
-	///    visible = True to show the window, false to hide it.
-	void setVisible(bool visible)
-	{
-		sfWindow_setVisible(sfPtr,visible);
-	}
-
-	///Enable or disable vertical synchronization.
-	///
-	///Activating vertical synchronization will limit the number of frames displayed to the refresh rate of the monitor. This can avoid some visual artifacts, and limit the framerate to a good value (but not constant across different computers).
-	///
-	///Vertical synchronization is disabled by default.
-	///
-	///Params:
-	///    enabled = True to enable v-sync, false to deactivate it.
-	void setVerticalSyncEnabled(bool enabled)
-	{
-		enabled ? sfWindow_setVerticalSyncEnabled(sfPtr, true): sfWindow_setVerticalSyncEnabled(sfPtr, false);
-	}
-
-	///Get the settings of the OpenGL context of the window.
-	///
-	///Note that these settings may be different from what was passed to the constructor or the create() function, if one or more settings were not supported. In this case, SFML chose the closest match.
-	///
-	///Returns: Structure containing the OpenGL context settings.
-	ContextSettings getSettings() const
-	{
-		ContextSettings temp;
-		sfWindow_getSettings(sfPtr,&temp.depthBits, &temp.stencilBits, &temp.antialiasingLevel, &temp.majorVersion, &temp.minorVersion);
-		return temp;
-	}
-
-	///Get the OS-specific handle of the window.
-	///
-	///The type of the returned handle is sf::WindowHandle, which is a typedef to the handle type defined by the OS. You shouldn't need to use this function, unless you have very specific stuff to implement that SFML doesn't support, or implement a temporary workaround until a bug is fixed.
-	///
-	///Returns: System handle of the window.
-	WindowHandle getSystemHandle() const
-	{
-		return sfWindow_getSystemHandle(sfPtr);
-	}
-
-	//TODO: Consider adding these methods.
-	//void onCreate
-	//void onResize
-
-	///Close the window and destroy all the attached resources.
-	///
-	///After calling this function, the Window instance remains valid and you can call create() to recreate the window. All other functions such as pollEvent() or display() will still work (i.e. you don't have to test isOpen() every time), and will have no effect on closed windows.
-	void close()
-	{
-		sfWindow_close(sfPtr);
-	}
-
-	//Cannot use templates here as template member functions cannot be virtual.
-
-	///Create (or recreate) the window.
-	///
-	///If the window was already created, it closes it first. If style contains Style::Fullscreen, then mode must be a valid video mode.
-	///
-	///The fourth parameter is an optional structure specifying advanced OpenGL context settings such as antialiasing, depth-buffer bits, etc.
-	void create(VideoMode mode, const(char)[] title, Style style = Style.DefaultStyle, ContextSettings settings = ContextSettings.init)
-	{
-		import dsfml.system.string;
-<<<<<<< HEAD
-		sfWindow_createFromSettings(sfPtr, mode.width, mode.height, mode.bitsPerPixel, toStringz(stringConvert!(char,dchar)(title)), style, settings.depthBits, settings.stencilBits, settings.antialiasingLevel, settings.majorVersion, settings.minorVersion);
-=======
-
-		auto convertedTitle = stringConvert!(char,dchar)(title);
-		sfWindow_createFromSettings(sfPtr, mode.width, mode.height, mode.bitsPerPixel, convertedTitle.ptr, convertedTitle.length, style, settings.depthBits, settings.stencilBits, settings.antialiasingLevel, settings.majorVersion, settings.minorVersion);
->>>>>>> 39b431c3
-		err.write(dsfml.system.string.toString(sfErr_getOutput()));
-	}
-	///Create (or recreate) the window.
-	///
-	///If the window was already created, it closes it first. If style contains Style::Fullscreen, then mode must be a valid video mode.
-	///
-	///The fourth parameter is an optional structure specifying advanced OpenGL context settings such as antialiasing, depth-buffer bits, etc.
-	void create(VideoMode mode, const(wchar)[] title, Style style = Style.DefaultStyle, ContextSettings settings = ContextSettings.init)
-	{
-		import dsfml.system.string;
-<<<<<<< HEAD
-		sfWindow_createFromSettings(sfPtr, mode.width, mode.height, mode.bitsPerPixel, toStringz(stringConvert!(wchar,dchar)(title)), style, settings.depthBits, settings.stencilBits, settings.antialiasingLevel, settings.majorVersion, settings.minorVersion);
-=======
-		auto convertedTitle = stringConvert!(wchar,dchar)(title);
-		sfWindow_createFromSettings(sfPtr, mode.width, mode.height, mode.bitsPerPixel, convertedTitle.ptr, convertedTitle.length, style, settings.depthBits, settings.stencilBits, settings.antialiasingLevel, settings.majorVersion, settings.minorVersion);
->>>>>>> 39b431c3
-		err.write(dsfml.system.string.toString(sfErr_getOutput()));
-	}
-	///Create (or recreate) the window.
-	///
-	///If the window was already created, it closes it first. If style contains Style::Fullscreen, then mode must be a valid video mode.
-	///
-	///The fourth parameter is an optional structure specifying advanced OpenGL context settings such as antialiasing, depth-buffer bits, etc.
-	void create(VideoMode mode, const(dchar)[] title, Style style = Style.DefaultStyle, ContextSettings settings = ContextSettings.init)
-	{
-		import dsfml.system.string;
-<<<<<<< HEAD
-		sfWindow_createFromSettings(sfPtr, mode.width, mode.height, mode.bitsPerPixel, toStringz(title), style, settings.depthBits, settings.stencilBits, settings.antialiasingLevel, settings.majorVersion, settings.minorVersion);
-=======
-		sfWindow_createFromSettings(sfPtr, mode.width, mode.height, mode.bitsPerPixel, title.ptr, title.length, style, settings.depthBits, settings.stencilBits, settings.antialiasingLevel, settings.majorVersion, settings.minorVersion);
->>>>>>> 39b431c3
-		err.write(dsfml.system.string.toString(sfErr_getOutput()));
-	}
-
-	///Create (or recreate) the window from an existing control.
-	///
-	///Use this function if you want to create an OpenGL rendering area into an already existing control. If the window was already created, it closes it first.
-	///
-	///The second parameter is an optional structure specifying advanced OpenGL context settings such as antialiasing, depth-buffer bits, etc.
-	void create(WindowHandle handle, ContextSettings settings = ContextSettings.init)
-	{
-		import dsfml.system.string;
-		sfWindow_createFromHandle(sfPtr, handle, settings.depthBits,settings.stencilBits, settings.antialiasingLevel, settings.majorVersion, settings.minorVersion);
-		err.write(dsfml.system.string.toString(sfErr_getOutput()));
-	}
-
-	///Display on screen what has been rendered to the window so far.
-	///
-	///This function is typically called after all OpenGL rendering has been done for the current frame, in order to show it on screen.
-	void display()
-	{
-		sfWindow_display(sfPtr);
-	}
-
-	///Tell whether or not the window is open.
-	///
-	///This function returns whether or not the window exists. Note that a hidden window (setVisible(false)) is open (therefore this function would return true).
-	///
-	///Returns: True if the window is open, false if it has been closed.
-	bool isOpen()
-	{
-		return (sfWindow_isOpen(sfPtr));
-	}
-
-	///Pop the event on top of the event queue, if any, and return it.
-	///
-	///This function is not blocking: if there's no pending event then it will return false and leave event unmodified. Note that more than one event may be present in the event queue, thus you should always call this function in a loop to make sure that you process every pending event.
-	///
-	///Params:
-    ///		event = Event to be returned.
-    ///
-	///Returns: True if an event was returned, or false if the event queue was empty.
-	bool pollEvent(ref Event event)
-	{
-		return (sfWindow_pollEvent(sfPtr, &event));
-	}
-
-	///Wait for an event and return it.
-	///
-	///This function is blocking: if there's no pending event then it will wait until an event is received. After this function returns (and no error occured), the event object is always valid and filled properly. This function is typically used when you have a thread that is dedicated to events handling: you want to make this thread sleep as long as no new event is received.
-	///
-	///Params:
-    ///		event = Event to be returned.
-    ///
-	///Returns: False if any error occured.
-	bool waitEvent(ref Event event)
-	{
-		return (sfWindow_waitEvent(sfPtr, &event));
-	}
-
-	//TODO: Clean this shit up. The names are so bad. :(
-
-	//Gives a way for RenderWindow to send its mouse position
-	protected Vector2i getMousePosition()const
-	{
-		Vector2i temp;
-		sfMouse_getPosition(sfPtr,&temp.x, &temp.y);
-		return temp;
-	}
-
-	//A method for the Mouse class to use in order to get the mouse position relative to the window
-	package Vector2i mouse_getPosition()const
-	{
-		return getMousePosition();
-	}
-
-	//Gives a way for Render Window to set its mouse position
-	protected void setMousePosition(Vector2i pos) const
-	{
-		sfMouse_setPosition(pos.x, pos.y, sfPtr);
-	}
-
-	//A method for the mouse class to use
-	package void mouse_SetPosition(Vector2i pos) const
-	{
-		setMousePosition(pos);
-	}
-
-	//Circumvents the package restriction allowing Texture to get the internal pointer
-	protected static void* getWindowPointer(Window window)
-	{
-		return window.sfPtr;
-	}
-
-
-}
-
-unittest
-{
-	version(DSFML_Unittest_Window)
-	{
-		import std.stdio;
-		import dsfml.graphics.image;
-
-		writeln("Unit test for Window class.");
-
-
-		//constructor
-		auto window = new Window(VideoMode(800,600),"Test Window");
-
-		//perform each window call
-		Vector2u windowSize = window.size;
-
-		windowSize.x = 1000;
-		windowSize.y = 1000;
-
-		window.size = windowSize;
-
-		Vector2i windowPosition = window.position;
-
-		windowPosition.x = 100;
-		windowPosition.y = 100;
-
-		window.position = windowPosition;
-
-		window.setTitle("thing");//uses the first set title
-
-		window.setTitle("素晴らしい ！");//forces the dstring override and uses unicode
-
-		window.setActive(true);
-
-		window.setJoystickThreshhold(1);
-
-		window.setVisible(true);
-
-		window.setFramerateLimit(60);
-
-		window.setMouseCursorVisible(true);
-
-		window.setVerticalSyncEnabled(true);
-
-		auto settings = window.getSettings();
-
-		auto image = new Image();
-		image.loadFromFile("res/TestImage.png");
-
-		window.setIcon(image.getSize().x,image.getSize().x,image.getPixelArray());
-
-		if(window.isOpen())
-		{
-			Event event;
-			if(window.pollEvent(event))
-			{
-
-			}
-			//requires users input
-			if(window.waitEvent(event))
-			{
-
-			}
-
-			window.display();
-		}
-
-		window.close();
-
-	}
-}
-
-
-package extern(C) struct sfWindow;
-
-private extern(C):
-
-	//Construct a new window
-	sfWindow* sfWindow_construct();
-
-	//Construct a new window (with a UTF-32 title)
-	void sfWindow_createFromSettings(sfWindow* window, uint width, uint height, uint bitsPerPixel, const(dchar)* title, size_t titleLength, int style, uint depthBits, uint stencilBits, uint antialiasingLevel, uint majorVersion, uint minorVersion);
-
-	//Construct a window from an existing control
-	void sfWindow_createFromHandle(sfWindow* window, WindowHandle handle, uint depthBits, uint stencilBits, uint antialiasingLevel, uint majorVersion, uint minorVersion);
-
-	// Destroy a window
-	void sfWindow_destroy(sfWindow* window);
-
-	//Close a window and destroy all the attached resources
-	void sfWindow_close(sfWindow* window);
-
-	//Tell whether or not a window is opened
-	bool sfWindow_isOpen(const(sfWindow)* window);
-
-	//Get the settings of the OpenGL context of a window
-	void sfWindow_getSettings(const(sfWindow)* window, uint* depthBits, uint* stencilBits, uint* antialiasingLevel, uint* majorVersion, uint* minorVersion);
-
-	//Pop the event on top of event queue, if any, and return it
-	bool sfWindow_pollEvent(sfWindow* window, Event* event);
-
-	//Wait for an event and return it
-	bool sfWindow_waitEvent(sfWindow* window, Event* event);
-
-	//Get the position of a window
-	void sfWindow_getPosition(const(sfWindow)* window, int* x, int* y);
-
-	//Change the position of a window on screen
-	void sfWindow_setPosition(sfWindow* window, int x, int y);
-
-	//Get the size of the rendering region of a window
-	void sfWindow_getSize(const(sfWindow)* window, uint* width, uint* height);
-
-	//Change the size of the rendering region of a window
-	void sfWindow_setSize(sfWindow* window, uint width, uint height);
-
-	//Change the title of a window
-	void sfWindow_setTitle(sfWindow* window, const(char)* title, size_t length);
-
-	//Change the title of a window (with a UTF-32 string)
-	void sfWindow_setUnicodeTitle(sfWindow* window, const(dchar)* title, size_t length);
-
-	//Change a window's icon
-	void sfWindow_setIcon(sfWindow* window, uint width, uint height, const(ubyte)* pixels);
-
-	//Show or hide a window
-	void sfWindow_setVisible(sfWindow* window, bool visible);
-
-	//Show or hide the mouse cursor
-	void sfWindow_setMouseCursorVisible(sfWindow* window, bool visible);
-
-	//Enable or disable vertical synchronization
-	 void sfWindow_setVerticalSyncEnabled(sfWindow* window, bool enabled);
-
-	//Enable or disable automatic key-repeat
-	 void sfWindow_setKeyRepeatEnabled(sfWindow* window, bool enabled);
-
-	//Activate or deactivate a window as the current target for OpenGL rendering
-	 bool sfWindow_setActive(sfWindow* window, bool active);
-
-	 //Request the current window to be made the active foreground window.
-	 void sfWindow_requestFocus(sfWindow* window);
-
-	 //Check whether the window has the input focus
-	 bool sfWindow_hasFocus(const(sfWindow)* window);
-
-	//Display on screen what has been rendered to the window so far
-	 void sfWindow_display(sfWindow* window);
-
-	//Limit the framerate to a maximum fixed frequency
-	 void sfWindow_setFramerateLimit(sfWindow* window, uint limit);
-
-	//Change the joystick threshold
-	 void sfWindow_setJoystickThreshold(sfWindow* window, float threshold);
-
-
-	//Get the OS-specific handle of the window
-	 WindowHandle sfWindow_getSystemHandle(const(sfWindow)* window);
-
-	void sfMouse_getPosition(const(sfWindow)* relativeTo, int* x, int* y);
-	void sfMouse_setPosition(int x, int y, const(sfWindow)* relativeTo);
-
-	const(char)* sfErr_getOutput();
-
-
-
+/*
+DSFML - The Simple and Fast Multimedia Library for D
+
+Copyright (c) 2013 - 2015 Jeremy DeHaan (dehaan.jeremiah@gmail.com)
+
+This software is provided 'as-is', without any express or implied warranty.
+In no event will the authors be held liable for any damages arising from the use of this software.
+
+Permission is granted to anyone to use this software for any purpose, including commercial applications,
+and to alter it and redistribute it freely, subject to the following restrictions:
+
+1. The origin of this software must not be misrepresented; you must not claim that you wrote the original software.
+If you use this software in a product, an acknowledgment in the product documentation would be appreciated but is not required.
+
+2. Altered source versions must be plainly marked as such, and must not be misrepresented as being the original software.
+
+3. This notice may not be removed or altered from any source distribution
+*/
+
+module dsfml.window.window;
+
+import dsfml.window.event;
+import dsfml.window.videomode;
+import dsfml.window.contextsettings;
+import dsfml.window.windowhandle;
+import dsfml.system.vector2;
+import dsfml.system.err;
+
+/**
+ *Window that serves as a target for OpenGL rendering.
+ *
+ *Window is the main class of the Window module.
+ *
+ *It defines an OS window that is able to receive an OpenGL rendering.
+ *
+ *A Window can create its own new window, or be embedded into an already existing control using the create(handle) function. This can be useful for embedding an OpenGL rendering area into a view which is part of a bigger GUI with existing windows, controls, etc. It can also serve as embedding an OpenGL rendering area into a window created by another (probably richer) GUI library like Qt or wxWidgets.
+ *
+ *The Window class provides a simple interface for manipulating the window: move, resize, show/hide, control mouse cursor, etc. It also provides event handling through its pollEvent() and waitEvent() functions.
+ *
+ *Note that OpenGL experts can pass their own parameters (antialiasing level, bits for the depth and stencil buffers, etc.) to the OpenGL context attached to the window, with the ContextSettings structure which is passed as an optional argument when creating the window.
+ */
+class Window
+{
+	//Choices for window style
+	enum Style
+	{
+		None = 0,
+		Titlebar = 1 << 0,
+		Resize = 1 << 1,
+		Close = 1 << 2,
+		Fullscreen = 1 << 3,
+		DefaultStyle = Titlebar | Resize | Close
+	}
+
+	package sfWindow* sfPtr;
+
+	private bool m_needsToDelete = true;
+
+	//Default constructor
+	this()
+	{
+		sfPtr = sfWindow_construct();
+	}
+
+	//Construct a window without calling sfWindow_construct
+	//This allows a RenderWindow to be created without creating a Window first
+	protected this(int)
+	{
+		m_needsToDelete = false;
+	}
+
+	//allows RenderWindow to delete the Window pointer when it is created
+	//so that there are not both instances.
+	protected void deleteWindowPtr()
+	{
+		sfWindow_destroy(sfPtr);
+		m_needsToDelete = false;
+	}
+
+	//TODO: Reduce to one constructor with a template parameter for the string types. Use sfWindow_createUnicode in case it has unicode in the title.
+
+	//in order to envoke this constructor when using string literals, be sure to use the d suffix, i.e. "素晴らしい ！"d
+
+	///Construct a new window.
+	///
+	///This constructor creates the window with the size and pixel depth defined in mode. An optional style can be passed to customize the look and behaviour of the window (borders, title bar, resizable, closable, ...). If style contains Style::Fullscreen, then mode must be a valid video mode.
+	///
+	///The fourth parameter is an optional structure specifying advanced OpenGL context settings such as antialiasing, depth-buffer bits, etc.
+	///
+	///Params:
+	///   	mode = Video mode to use (defines the width, height and depth of the rendering area of the window).
+	///  	title = Title of the window.
+	///   	style = Window style.
+	///    	settings = Additional settings for the underlying OpenGL context.
+	this(T)(VideoMode mode, immutable(T)[] title, Style style = Style.DefaultStyle, ContextSettings settings = ContextSettings.init)
+		if (is(T == dchar)||is(T == wchar)||is(T == char))
+	{
+		this();
+		create(mode, title, style, settings);
+	}
+
+	///Construct the window from an existing control.
+	///
+	///Use this constructor if you want to create an OpenGL rendering area into an already existing control.
+	///
+	///The second parameter is an optional structure specifying advanced OpenGL context settings such as antialiasing, depth-buffer bits, etc.
+	///
+	///Params:
+    ///		handle = Platform-specific handle of the control.
+    ///		settings = Additional settings for the underlying OpenGL context.
+	this(WindowHandle handle, ContextSettings settings = ContextSettings.init)
+	{
+		this();
+		create(handle, settings);
+	}
+
+	~this()
+	{
+		import dsfml.system.config;
+		//this takes care of not freeing a null pointer due to inheritance
+		//(RenderWindow does not create the inherited sfWindow)
+		if(m_needsToDelete)
+		{
+			mixin(destructorOutput);
+			sfWindow_destroy(sfPtr);
+		}
+	}
+
+	///Get's or set's the window's position.
+	///
+	///This function only works for top-level windows (i.e. it will be ignored for windows created from the handle of a child window/control).
+	@property
+	{
+		Vector2i position(Vector2i newPosition)
+		{
+			sfWindow_setPosition(sfPtr,newPosition.x, newPosition.y);
+			return newPosition;
+		}
+
+		Vector2i position()
+		{
+			Vector2i temp;
+			sfWindow_getPosition(sfPtr,&temp.x, &temp.y);
+			return temp;
+		}
+	}
+
+	///Get's or set's the window's size.
+	@property
+	{
+		Vector2u size(Vector2u newSize)
+		{
+			sfWindow_setSize(sfPtr, newSize.x, newSize.y);
+			return newSize;
+		}
+		Vector2u size()
+		{
+			Vector2u temp;
+			sfWindow_getSize(sfPtr,&temp.x, &temp.y);
+			return temp;
+		}
+	}
+
+	///Activate or deactivate the window as the current target for OpenGL rendering.
+	///
+	///A window is active only on the current thread, if you want to make it active on another thread you have to deactivate it on the previous thread first if it was active. Only one window can be active on a thread at a time, thus the window previously active (if any) automatically gets deactivated.
+	///
+	///Params:
+    ///		active = True to activate, false to deactivate.
+    ///
+	///Returns: True if operation was successful, false otherwise.
+	bool setActive(bool active)
+	{
+		import dsfml.system.string;
+		bool toReturn = sfWindow_setActive(sfPtr, active);
+		err.write(dsfml.system.string.toString(sfErr_getOutput()));
+		return toReturn;
+	}
+
+	///Request the current window to be made the active foreground window.
+	void requestFocus()
+	{
+		sfWindow_requestFocus(sfPtr);
+	}
+
+	///Check whether the window has the input focus
+	///
+	///Returns: True if the window has focus, false otherwise
+	bool hasFocus() const
+	{
+		return sfWindow_hasFocus(sfPtr);
+	}
+
+	///Limit the framerate to a maximum fixed frequency.
+	///
+	///If a limit is set, the window will use a small delay after each call to display() to ensure that the current frame lasted long enough to match the framerate limit. SFML will try to match the given limit as much as it can, but since it internally uses sf::sleep, whose precision depends on the underlying OS, the results may be a little unprecise as well (for example, you can get 65 FPS when requesting 60).
+	///
+	///Params:
+    ///		limit = Framerate limit, in frames per seconds (use 0 to disable limit).
+	void setFramerateLimit(uint limit)
+	{
+		sfWindow_setFramerateLimit(sfPtr, limit);
+	}
+
+	///Change the window's icon.
+	///
+	///pixels must be an array of width x height pixels in 32-bits RGBA format.
+	///
+	///The OS default icon is used by default.
+	///
+	///Params:
+	///    width = Icon's width, in pixels.
+	///    height = Icon's height, in pixels.
+	///    pixels = Pointer to the array of pixels in memory.
+	void setIcon(uint width, uint height, const(ubyte[]) pixels)
+	{
+		sfWindow_setIcon(sfPtr,width, height, pixels.ptr);
+	}
+
+	///Change the joystick threshold.
+	///
+	///The joystick threshold is the value below which no JoystickMoved event will be generated.
+	///
+	///The threshold value is 0.1 by default.
+	///
+	///Params:
+	///    threshold = New threshold, in the range [0, 100].
+	void setJoystickThreshhold(float threshhold)
+	{
+		sfWindow_setJoystickThreshold(sfPtr, threshhold);
+	}
+
+	///Enable or disable automatic key-repeat.
+	///
+	///If key repeat is enabled, you will receive repeated KeyPressed events while keeping a key pressed. If it is disabled, you will only get a single event when the key is pressed.
+	///
+	///Key repeat is enabled by default.
+	///
+	///Params:
+	///    enabled = True to enable, false to disable.
+	void setKeyRepeatEnabled(bool enabled)
+	{
+		enabled ? sfWindow_setKeyRepeatEnabled(sfPtr,true):sfWindow_setKeyRepeatEnabled(sfPtr,false);
+	}
+
+	///Show or hide the mouse cursor.
+	///
+	///The mouse cursor is visible by default.
+	///
+	///Params:
+    ///		visible = True to show the mouse cursor, false to hide it.
+	void setMouseCursorVisible(bool visible)
+	{
+		visible ? sfWindow_setMouseCursorVisible(sfPtr,true): sfWindow_setMouseCursorVisible(sfPtr,false);
+	}
+
+	//Cannot use templates here as template member functions cannot be virtual.
+
+	///Change the title of the window.
+	///
+	///Params:
+    ///		title = New title.
+	void setTitle(const(char)[] newTitle)
+	{
+		import dsfml.system.string;
+
+		auto convertedTitle = stringConvert!(char, dchar)(newTitle);
+		sfWindow_setUnicodeTitle(sfPtr, convertedTitle.ptr, convertedTitle.length);
+	}
+	///Change the title of the window.
+	///
+	///Params:
+    ///		title = New title.
+	void setTitle(const(wchar)[] newTitle)
+	{
+		import dsfml.system.string;
+		auto convertedTitle = stringConvert!(wchar, dchar)(newTitle);
+		sfWindow_setUnicodeTitle(sfPtr, convertedTitle.ptr, convertedTitle.length);
+	}
+	///Change the title of the window.
+	///
+	///Params:
+    ///		title = New title.
+	void setTitle(const(dchar)[] newTitle)
+	{
+		sfWindow_setUnicodeTitle(sfPtr, newTitle.ptr, newTitle.length);
+	}
+
+	///Show or hide the window.
+	///
+	///The window is shown by default.
+	///
+	///Params:
+	///    visible = True to show the window, false to hide it.
+	void setVisible(bool visible)
+	{
+		sfWindow_setVisible(sfPtr,visible);
+	}
+
+	///Enable or disable vertical synchronization.
+	///
+	///Activating vertical synchronization will limit the number of frames displayed to the refresh rate of the monitor. This can avoid some visual artifacts, and limit the framerate to a good value (but not constant across different computers).
+	///
+	///Vertical synchronization is disabled by default.
+	///
+	///Params:
+	///    enabled = True to enable v-sync, false to deactivate it.
+	void setVerticalSyncEnabled(bool enabled)
+	{
+		enabled ? sfWindow_setVerticalSyncEnabled(sfPtr, true): sfWindow_setVerticalSyncEnabled(sfPtr, false);
+	}
+
+	///Get the settings of the OpenGL context of the window.
+	///
+	///Note that these settings may be different from what was passed to the constructor or the create() function, if one or more settings were not supported. In this case, SFML chose the closest match.
+	///
+	///Returns: Structure containing the OpenGL context settings.
+	ContextSettings getSettings() const
+	{
+		ContextSettings temp;
+		sfWindow_getSettings(sfPtr,&temp.depthBits, &temp.stencilBits, &temp.antialiasingLevel, &temp.majorVersion, &temp.minorVersion);
+		return temp;
+	}
+
+	///Get the OS-specific handle of the window.
+	///
+	///The type of the returned handle is sf::WindowHandle, which is a typedef to the handle type defined by the OS. You shouldn't need to use this function, unless you have very specific stuff to implement that SFML doesn't support, or implement a temporary workaround until a bug is fixed.
+	///
+	///Returns: System handle of the window.
+	WindowHandle getSystemHandle() const
+	{
+		return sfWindow_getSystemHandle(sfPtr);
+	}
+
+	//TODO: Consider adding these methods.
+	//void onCreate
+	//void onResize
+
+	///Close the window and destroy all the attached resources.
+	///
+	///After calling this function, the Window instance remains valid and you can call create() to recreate the window. All other functions such as pollEvent() or display() will still work (i.e. you don't have to test isOpen() every time), and will have no effect on closed windows.
+	void close()
+	{
+		sfWindow_close(sfPtr);
+	}
+
+	//Cannot use templates here as template member functions cannot be virtual.
+
+	///Create (or recreate) the window.
+	///
+	///If the window was already created, it closes it first. If style contains Style::Fullscreen, then mode must be a valid video mode.
+	///
+	///The fourth parameter is an optional structure specifying advanced OpenGL context settings such as antialiasing, depth-buffer bits, etc.
+	void create(VideoMode mode, const(char)[] title, Style style = Style.DefaultStyle, ContextSettings settings = ContextSettings.init)
+	{
+		import dsfml.system.string;
+		auto convertedTitle = stringConvert!(char,dchar)(title);
+		sfWindow_createFromSettings(sfPtr, mode.width, mode.height, mode.bitsPerPixel, convertedTitle.ptr, convertedTitle.length, style, settings.depthBits, settings.stencilBits, settings.antialiasingLevel, settings.majorVersion, settings.minorVersion);
+		err.write(dsfml.system.string.toString(sfErr_getOutput()));
+	}
+	///Create (or recreate) the window.
+	///
+	///If the window was already created, it closes it first. If style contains Style::Fullscreen, then mode must be a valid video mode.
+	///
+	///The fourth parameter is an optional structure specifying advanced OpenGL context settings such as antialiasing, depth-buffer bits, etc.
+	void create(VideoMode mode, const(wchar)[] title, Style style = Style.DefaultStyle, ContextSettings settings = ContextSettings.init)
+	{
+		import dsfml.system.string;
+		auto convertedTitle = stringConvert!(wchar,dchar)(title);
+		sfWindow_createFromSettings(sfPtr, mode.width, mode.height, mode.bitsPerPixel, convertedTitle.ptr, convertedTitle.length, style, settings.depthBits, settings.stencilBits, settings.antialiasingLevel, settings.majorVersion, settings.minorVersion);
+		err.write(dsfml.system.string.toString(sfErr_getOutput()));
+	}
+	///Create (or recreate) the window.
+	///
+	///If the window was already created, it closes it first. If style contains Style::Fullscreen, then mode must be a valid video mode.
+	///
+	///The fourth parameter is an optional structure specifying advanced OpenGL context settings such as antialiasing, depth-buffer bits, etc.
+	void create(VideoMode mode, const(dchar)[] title, Style style = Style.DefaultStyle, ContextSettings settings = ContextSettings.init)
+	{
+		import dsfml.system.string;
+		sfWindow_createFromSettings(sfPtr, mode.width, mode.height, mode.bitsPerPixel, title.ptr, title.length, style, settings.depthBits, settings.stencilBits, settings.antialiasingLevel, settings.majorVersion, settings.minorVersion);
+		err.write(dsfml.system.string.toString(sfErr_getOutput()));
+	}
+
+	///Create (or recreate) the window from an existing control.
+	///
+	///Use this function if you want to create an OpenGL rendering area into an already existing control. If the window was already created, it closes it first.
+	///
+	///The second parameter is an optional structure specifying advanced OpenGL context settings such as antialiasing, depth-buffer bits, etc.
+	void create(WindowHandle handle, ContextSettings settings = ContextSettings.init)
+	{
+		import dsfml.system.string;
+		sfWindow_createFromHandle(sfPtr, handle, settings.depthBits,settings.stencilBits, settings.antialiasingLevel, settings.majorVersion, settings.minorVersion);
+		err.write(dsfml.system.string.toString(sfErr_getOutput()));
+	}
+
+	///Display on screen what has been rendered to the window so far.
+	///
+	///This function is typically called after all OpenGL rendering has been done for the current frame, in order to show it on screen.
+	void display()
+	{
+		sfWindow_display(sfPtr);
+	}
+
+	///Tell whether or not the window is open.
+	///
+	///This function returns whether or not the window exists. Note that a hidden window (setVisible(false)) is open (therefore this function would return true).
+	///
+	///Returns: True if the window is open, false if it has been closed.
+	bool isOpen()
+	{
+		return (sfWindow_isOpen(sfPtr));
+	}
+
+	///Pop the event on top of the event queue, if any, and return it.
+	///
+	///This function is not blocking: if there's no pending event then it will return false and leave event unmodified. Note that more than one event may be present in the event queue, thus you should always call this function in a loop to make sure that you process every pending event.
+	///
+	///Params:
+    ///		event = Event to be returned.
+    ///
+	///Returns: True if an event was returned, or false if the event queue was empty.
+	bool pollEvent(ref Event event)
+	{
+		return (sfWindow_pollEvent(sfPtr, &event));
+	}
+
+	///Wait for an event and return it.
+	///
+	///This function is blocking: if there's no pending event then it will wait until an event is received. After this function returns (and no error occured), the event object is always valid and filled properly. This function is typically used when you have a thread that is dedicated to events handling: you want to make this thread sleep as long as no new event is received.
+	///
+	///Params:
+    ///		event = Event to be returned.
+    ///
+	///Returns: False if any error occured.
+	bool waitEvent(ref Event event)
+	{
+		return (sfWindow_waitEvent(sfPtr, &event));
+	}
+
+	//TODO: Clean this shit up. The names are so bad. :(
+
+	//Gives a way for RenderWindow to send its mouse position
+	protected Vector2i getMousePosition()const
+	{
+		Vector2i temp;
+		sfMouse_getPosition(sfPtr,&temp.x, &temp.y);
+		return temp;
+	}
+
+	//A method for the Mouse class to use in order to get the mouse position relative to the window
+	package Vector2i mouse_getPosition()const
+	{
+		return getMousePosition();
+	}
+
+	//Gives a way for Render Window to set its mouse position
+	protected void setMousePosition(Vector2i pos) const
+	{
+		sfMouse_setPosition(pos.x, pos.y, sfPtr);
+	}
+
+	//A method for the mouse class to use
+	package void mouse_SetPosition(Vector2i pos) const
+	{
+		setMousePosition(pos);
+	}
+
+	//Circumvents the package restriction allowing Texture to get the internal pointer
+	protected static void* getWindowPointer(Window window)
+	{
+		return window.sfPtr;
+	}
+
+
+}
+
+unittest
+{
+	version(DSFML_Unittest_Window)
+	{
+		import std.stdio;
+		import dsfml.graphics.image;
+
+		writeln("Unit test for Window class.");
+
+
+		//constructor
+		auto window = new Window(VideoMode(800,600),"Test Window");
+
+		//perform each window call
+		Vector2u windowSize = window.size;
+
+		windowSize.x = 1000;
+		windowSize.y = 1000;
+
+		window.size = windowSize;
+
+		Vector2i windowPosition = window.position;
+
+		windowPosition.x = 100;
+		windowPosition.y = 100;
+
+		window.position = windowPosition;
+
+		window.setTitle("thing");//uses the first set title
+
+		window.setTitle("素晴らしい ！");//forces the dstring override and uses unicode
+
+		window.setActive(true);
+
+		window.setJoystickThreshhold(1);
+
+		window.setVisible(true);
+
+		window.setFramerateLimit(60);
+
+		window.setMouseCursorVisible(true);
+
+		window.setVerticalSyncEnabled(true);
+
+		auto settings = window.getSettings();
+
+		auto image = new Image();
+		image.loadFromFile("res/TestImage.png");
+
+		window.setIcon(image.getSize().x,image.getSize().x,image.getPixelArray());
+
+		if(window.isOpen())
+		{
+			Event event;
+			if(window.pollEvent(event))
+			{
+
+			}
+			//requires users input
+			if(window.waitEvent(event))
+			{
+
+			}
+
+			window.display();
+		}
+
+		window.close();
+
+	}
+}
+
+
+package extern(C) struct sfWindow;
+
+private extern(C):
+
+	//Construct a new window
+	sfWindow* sfWindow_construct();
+
+	//Construct a new window (with a UTF-32 title)
+	void sfWindow_createFromSettings(sfWindow* window, uint width, uint height, uint bitsPerPixel, const(dchar)* title, size_t titleLength, int style, uint depthBits, uint stencilBits, uint antialiasingLevel, uint majorVersion, uint minorVersion);
+
+	//Construct a window from an existing control
+	void sfWindow_createFromHandle(sfWindow* window, WindowHandle handle, uint depthBits, uint stencilBits, uint antialiasingLevel, uint majorVersion, uint minorVersion);
+
+	// Destroy a window
+	void sfWindow_destroy(sfWindow* window);
+
+	//Close a window and destroy all the attached resources
+	void sfWindow_close(sfWindow* window);
+
+	//Tell whether or not a window is opened
+	bool sfWindow_isOpen(const(sfWindow)* window);
+
+	//Get the settings of the OpenGL context of a window
+	void sfWindow_getSettings(const(sfWindow)* window, uint* depthBits, uint* stencilBits, uint* antialiasingLevel, uint* majorVersion, uint* minorVersion);
+
+	//Pop the event on top of event queue, if any, and return it
+	bool sfWindow_pollEvent(sfWindow* window, Event* event);
+
+	//Wait for an event and return it
+	bool sfWindow_waitEvent(sfWindow* window, Event* event);
+
+	//Get the position of a window
+	void sfWindow_getPosition(const(sfWindow)* window, int* x, int* y);
+
+	//Change the position of a window on screen
+	void sfWindow_setPosition(sfWindow* window, int x, int y);
+
+	//Get the size of the rendering region of a window
+	void sfWindow_getSize(const(sfWindow)* window, uint* width, uint* height);
+
+	//Change the size of the rendering region of a window
+	void sfWindow_setSize(sfWindow* window, uint width, uint height);
+
+	//Change the title of a window
+	void sfWindow_setTitle(sfWindow* window, const(char)* title, size_t length);
+
+	//Change the title of a window (with a UTF-32 string)
+	void sfWindow_setUnicodeTitle(sfWindow* window, const(dchar)* title, size_t length);
+
+	//Change a window's icon
+	void sfWindow_setIcon(sfWindow* window, uint width, uint height, const(ubyte)* pixels);
+
+	//Show or hide a window
+	void sfWindow_setVisible(sfWindow* window, bool visible);
+
+	//Show or hide the mouse cursor
+	void sfWindow_setMouseCursorVisible(sfWindow* window, bool visible);
+
+	//Enable or disable vertical synchronization
+	 void sfWindow_setVerticalSyncEnabled(sfWindow* window, bool enabled);
+
+	//Enable or disable automatic key-repeat
+	 void sfWindow_setKeyRepeatEnabled(sfWindow* window, bool enabled);
+
+	//Activate or deactivate a window as the current target for OpenGL rendering
+	 bool sfWindow_setActive(sfWindow* window, bool active);
+
+	 //Request the current window to be made the active foreground window.
+	 void sfWindow_requestFocus(sfWindow* window);
+
+	 //Check whether the window has the input focus
+	 bool sfWindow_hasFocus(const(sfWindow)* window);
+
+	//Display on screen what has been rendered to the window so far
+	 void sfWindow_display(sfWindow* window);
+
+	//Limit the framerate to a maximum fixed frequency
+	 void sfWindow_setFramerateLimit(sfWindow* window, uint limit);
+
+	//Change the joystick threshold
+	 void sfWindow_setJoystickThreshold(sfWindow* window, float threshold);
+
+
+	//Get the OS-specific handle of the window
+	 WindowHandle sfWindow_getSystemHandle(const(sfWindow)* window);
+
+	void sfMouse_getPosition(const(sfWindow)* relativeTo, int* x, int* y);
+	void sfMouse_setPosition(int x, int y, const(sfWindow)* relativeTo);
+
+	const(char)* sfErr_getOutput();
+
+
+