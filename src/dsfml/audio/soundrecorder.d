/*
DSFML - The Simple and Fast Multimedia Library for D

Copyright (c) 2013 - 2015 Jeremy DeHaan (dehaan.jeremiah@gmail.com)

This software is provided 'as-is', without any express or implied warranty.
In no event will the authors be held liable for any damages arising from the use of this software.

Permission is granted to anyone to use this software for any purpose, including commercial applications,
and to alter it and redistribute it freely, subject to the following restrictions:

1. The origin of this software must not be misrepresented; you must not claim that you wrote the original software.
If you use this software in a product, an acknowledgment in the product documentation would be appreciated but is not required.

2. Altered source versions must be plainly marked as such, and must not be misrepresented as being the original software.

3. This notice may not be removed or altered from any source distribution
*/

module dsfml.audio.soundrecorder;

import core.thread;
import core.time;
import dsfml.system.string;
import dsfml.system.err;


/++
 + Abstract base class for capturing sound data.
 +
 + SoundBuffer provides a simple interface to access the audio recording capabilities of the computer (the microphone).
 +
 + As an abstract base class, it only cares about capturing sound samples, the task of making something useful with them is left to the derived class. Note that SFML provides a built-in specialization for saving the captured data to a sound buffer (see SoundBufferRecorder).
 +
 + A derived class has only one virtual function to override:
 +
 + onProcessSamples provides the new chunks of audio samples while the capture happens
 +
 + Moreover, two additionnal virtual functions can be overriden as well if necessary:
 +
 + onStart is called before the capture happens, to perform custom initializations
 + onStop is called after the capture ends, to perform custom cleanup
 +
 + The audio capture feature may not be supported or activated on every platform, thus it is recommended to check its availability with the isAvailable() function. If it returns false, then any attempt to use an audio recorder will fail.
 +
 + It is important to note that the audio capture happens in a separate thread, so that it doesn't block the rest of the program. In particular, the onProcessSamples and onStop virtual functions (but not onStart) will be called from this separate thread. It is important to keep this in mind, because you may have to take care of synchronization issues if you share data between threads.
 +
 + See_Also: http://www.sfml-dev.org/documentation/2.0/classsf_1_1SoundRecorder.php#details
 + Authors: Laurent Gomila, Jeremy DeHaan
 +/
class SoundRecorder
{
	package sfSoundRecorder* sfPtr;
	private SoundRecorderCallBacks callBacks;


	protected this()
	{
		import dsfml.system.string;
		callBacks = new SoundRecorderCallBacks(this);
		sfPtr = sfSoundRecorder_construct(callBacks);

		err.write(dsfml.system.string.toString(sfErr_getOutput()));
<<<<<<< HEAD
		
=======

>>>>>>> 39b431c3
		//Fix for some strange bug that I can't seem to track down.
		//This bug causes the array in SoundBufferRecorder to segfault if
		//its length reaches 1024, but creating an array of this size before capturing happens
		//seems to fix it. This fix should allow other implementations to not segfault as well.
		//I will look into the cause when I have more time, but this at least renders it usable.
		short[] temp;
		temp.length = 1024;
		temp.length =0;
	}

	~this()
	{
		import dsfml.system.config;
		mixin(destructorOutput);
		sfSoundRecorder_destroy(sfPtr);
	}

	/**
	 * Start the capture.
	 * The sampleRate parameter defines the number of audio samples captured per second. The higher, the better the quality (for example, 44100 samples/sec is CD quality). This function uses its own thread so that it doesn't block the rest of the program while the capture runs. Please note that only one capture can happen at the same time.
	 *
	 * Params:
	 * 		sampleRate =	Desired capture rate, in number of samples per second
	 */
   	void start(uint theSampleRate = 44100)
	{
		import dsfml.system.string;
		sfSoundRecorder_start(sfPtr, theSampleRate);

<<<<<<< HEAD
		err.write(dsfml.system.string.toString(sfErr_getOutput()));
=======
		err.write(.toString(sfErr_getOutput()));
>>>>>>> 39b431c3
	}

	/// Stop the capture.
	void stop()
	{
		sfSoundRecorder_stop(sfPtr);
	}

	/**
	 * Get the sample rate in samples per second.
	 *
	 * The sample rate defines the number of audio samples captured per second. The higher, the better the quality (for example, 44100 samples/sec is CD quality).
	 */
	@property
	{
		uint sampleRate()
		{
			return sfSoundRecorder_getSampleRate(sfPtr);
		}
	}

	/**
	 *Get the name of the current audio capture device.
	 *
	 *Returns
	 *   The name of the current audio capture device
	 */
	string getDevice() const {
		return .toString(sfSoundRecorder_getDevice(sfPtr));
	}
	/**
	 *Set the audio capture device.
	 *
	 *This function sets the audio capture device to the device with the given name. It can be called on the fly (i.e: while recording). If you do so while recording and opening the device fails, it stops the recording.
	 *
	 *Parameters
	 *   name	The name of the audio capture device
	 *
	 *Returns
	 *   True, if it was able to set the requested device
	 *
	 *See also
	 *   getAvailableDevices, getDefaultDevice
	 */
	bool setDevice (const(char)[] name) {
		return sfSoundRecorder_setDevice(sfPtr, name.ptr, name.length);
	}

	/**
	 *Get a list of the names of all available audio capture devices.
	 *
	 *This function returns an array of strings, containing the names of all available audio capture devices.
	 *
	 *Returns
	 *  An array of strings containing the names
	 */
	static const(string)[] getAvailableDevices() {
		static string[] availableDevices;//stores all available devices after the first call

		//if getAvailableDevices hasn't been called yet
		if(availableDevices.length == 0)
		{
			const (char)** devices;
			size_t counts;

			//returns uints instead of structs due to 64 bit bug
			devices = sfSoundRecorder_getAvailableDevices(&counts);

			//calculate real length
			availableDevices.length = counts;

			//populate availableDevices
			for(uint i = 0; i < counts; i++)
			{
				availableDevices[i] = .toString(devices[i]);
			}

		}

		return availableDevices;
	}

	/**
	 *Get the name of the default audio capture device.
	 *
	 *This function returns the name of the default audio capture device. If none is available, an empty string is returned.
	 *
	 *Returns
	 *   The name of the default audio capture device
	 */
	static string getDefaultDevice() {
		return .toString(sfSoundRecorder_getDefaultDevice());
	}

	/**
	 * Check if the system supports audio capture.
	 *
	 * This function should always be called before using the audio capture features. If it returns false, then any attempt to use SoundRecorder or one of its derived classes will fail.
	 *
	 * Returns: True if audio capture is supported, false otherwise
	 */
	static bool isAvailable()
	{
		return sfSoundRecorder_isAvailable();
	}

	protected
	{
		/**
		 *Set the processing interval.
		 *
		 * The processing interval controls the period between calls to the onProcessSamples function. You may want to use a small interval if you want to process the recorded data in real time, for example.
		 *
		 * Note: this is only a hint, the actual period may vary. So don't rely on this parameter to implement precise timing.
		 *
		 * The default processing interval is 100 ms.
		 *
		 * Parameters
		 *    interval	Processing interval
    	*/
		void setProcessingInterval (Duration interval) {
			sfSoundRecorder_setProcessingInterval(sfPtr, interval.total!"usecs");
		}

		/**
		 * Start capturing audio data.
		 *
		 * This virtual function may be overriden by a derived class if something has to be done every time a new capture starts. If not, this function can be ignored; the default implementation does nothing.
		 *
		 * Returns: True to the start the capture, or false to abort it.
		 */
		bool onStart()
		{
			return true;
		}

		/**
		 * Process a new chunk of recorded samples.
		 *
		 * This virtual function is called every time a new chunk of recorded data is available. The derived class can then do whatever it wants with it (storing it, playing it, sending it over the network, etc.).
		 *
		 * Params:
		 * 		samples =	Array of the new chunk of recorded samples
		 *
		 * Returns: True to continue the capture, or false to stop it
		 */
		abstract bool onProcessSamples(const(short)[] samples);

		/**
		 * Stop capturing audio data.
		 *
		 * This virtual function may be overriden by a derived class if something has to be done every time the capture ends. If not, this function can be ignored; the default implementation does nothing.
		 */
		void onStop()
		{
		}

	}


}

private:

extern(C++) interface sfmlSoundRecorderCallBacks
{

	bool onStart();
	bool onProcessSamples(const(short)* samples, size_t sampleCount);
	void onStop();
}

class SoundRecorderCallBacks: sfmlSoundRecorderCallBacks
{
	import std.stdio;

	SoundRecorder m_recorder;

	this(SoundRecorder recorder)
	{

		m_recorder = recorder;
	}

	extern(C++) bool onStart()
	{
		return m_recorder.onStart();
	}
	extern(C++) bool onProcessSamples(const(short)* samples, size_t sampleCount)
	{
		return m_recorder.onProcessSamples(samples[0..sampleCount]);
	}
	extern(C++) void onStop()
	{
		m_recorder.onStop();
	}
}

private extern(C):

struct sfSoundRecorder;

sfSoundRecorder* sfSoundRecorder_construct(sfmlSoundRecorderCallBacks newCallBacks);

void sfSoundRecorder_destroy(sfSoundRecorder* soundRecorder);

void sfSoundRecorder_start(sfSoundRecorder* soundRecorder, uint sampleRate);

void sfSoundRecorder_stop(sfSoundRecorder* soundRecorder);

uint sfSoundRecorder_getSampleRate(const sfSoundRecorder* soundRecorder);

bool sfSoundRecorder_setDevice(sfSoundRecorder* soundRecorder, const(char)* name, size_t length);

const(char)* sfSoundRecorder_getDevice(const (sfSoundRecorder)* soundRecorder);

const(char)** sfSoundRecorder_getAvailableDevices(size_t* count);

const(char)* sfSoundRecorder_getDefaultDevice();

bool sfSoundRecorder_isAvailable();

void sfSoundRecorder_setProcessingInterval(sfSoundRecorder* soundRecorder, ulong time);

const(char)* sfErr_getOutput();
<|MERGE_RESOLUTION|>--- conflicted
+++ resolved
@@ -61,11 +61,7 @@
 		sfPtr = sfSoundRecorder_construct(callBacks);
 
 		err.write(dsfml.system.string.toString(sfErr_getOutput()));
-<<<<<<< HEAD
-		
-=======
-
->>>>>>> 39b431c3
+    
 		//Fix for some strange bug that I can't seem to track down.
 		//This bug causes the array in SoundBufferRecorder to segfault if
 		//its length reaches 1024, but creating an array of this size before capturing happens
@@ -94,12 +90,7 @@
 	{
 		import dsfml.system.string;
 		sfSoundRecorder_start(sfPtr, theSampleRate);
-
-<<<<<<< HEAD
-		err.write(dsfml.system.string.toString(sfErr_getOutput()));
-=======
 		err.write(.toString(sfErr_getOutput()));
->>>>>>> 39b431c3
 	}
 
 	/// Stop the capture.
