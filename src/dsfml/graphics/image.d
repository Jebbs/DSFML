--- conflicted
+++ resolved
@@ -296,11 +296,7 @@
 	bool saveToFile(const(char)[] fileName)
 	{
 		import dsfml.system.string;
-<<<<<<< HEAD
-		bool toReturn = sfImage_saveToFile(sfPtr, toStringz(fileName));
-=======
 		bool toReturn = sfImage_saveToFile(sfPtr, fileName.ptr, fileName.length);
->>>>>>> 39b431c3
 		err.write(dsfml.system.string.toString(sfErr_getOutput()));
 		return toReturn;
 	}
