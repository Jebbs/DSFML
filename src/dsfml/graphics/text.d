/*
DSFML - The Simple and Fast Multimedia Library for D

Copyright (c) 2013 - 2015 Jeremy DeHaan (dehaan.jeremiah@gmail.com)

This software is provided 'as-is', without any express or implied warranty.
In no event will the authors be held liable for any damages arising from the use of this software.

Permission is granted to anyone to use this software for any purpose, including commercial applications,
and to alter it and redistribute it freely, subject to the following restrictions:

1. The origin of this software must not be misrepresented; you must not claim that you wrote the original software.
If you use this software in a product, an acknowledgment in the product documentation would be appreciated but is not required.

2. Altered source versions must be plainly marked as such, and must not be misrepresented as being the original software.

3. This notice may not be removed or altered from any source distribution
*/

module dsfml.graphics.text;

import dsfml.graphics.font;
import dsfml.graphics.glyph;
import dsfml.graphics.color;
import dsfml.graphics.rect;
import dsfml.graphics.transformable;
import dsfml.graphics.drawable;
import dsfml.graphics.texture;
import dsfml.graphics.vertexarray;
import dsfml.graphics.vertex;
import dsfml.graphics.rendertarget;
import dsfml.graphics.renderstates;
import dsfml.graphics.primitivetype;

import dsfml.system.vector2;

<<<<<<< HEAD
import std.typecons:Rebindable;
=======
import std.typecons: Rebindable;
>>>>>>> 39b431c3

/++
 + Graphical text that can be drawn to a render target.
 +
 + Text is a drawable class that allows to easily display some text with custom style and color on a render target.
 +
 + It inherits all the functions from Transformable: position, rotation, scale, origin. It also adds text-specific properties such as the font to use, the character size, the font style (bold, italic, underlined), the global color and the text to display of course. It also provides convenience functions to calculate the graphical size of the text, or to get the global position of a given character.
 +
 + Text works in combination with the Font class, which loads and provides the glyphs (visual characters) of a given font.
 +
 + The separation of Font and Text allows more flexibility and better performances: indeed a Font is a heavy resource, and any operation on it is slow (often too slow for real-time applications). On the other side, a Text is a lightweight object which can combine the glyphs data and metrics of a Font to display any text on a render target.
 +
 + It is important to note that the Text instance doesn't copy the font that it uses, it only keeps a reference to it. Thus, a Font must not be destructed while it is used by a Text (i.e. never write a function that uses a local Font instance for creating a text).
 +
 + Authors: Laurent Gomila, Jeremy DeHaan
 + See_Also: http://sfml-dev.org/documentation/2.0/classsf_1_1Text.php#details
 +/
class Text : Drawable, Transformable
{
	/// Enumeration of the string drawing styles.
	enum Style
	{
		Regular = 0, /// Regular characters, no style
		Bold = 1 << 0, /// Bold characters
		Italic = 1 << 1, /// Italic characters
		Underlined = 1 << 2 /// Underlined characters
	}

	mixin NormalTransformable;

	private
	{
		dstring m_string;
		Rebindable!(const(Font)) m_font;
		uint m_characterSize;
		Style m_style;
		Color m_color;
		VertexArray m_vertices;
		FloatRect m_bounds;

		//used for caching the font texture
		uint lastSizeUsed = 0;
		Rebindable!(const(Texture)) lastTextureUsed;
	}

	this()
	{
		m_string = "";
		m_characterSize = 30;
		m_style = Style.Regular;
		m_color = Color(255,255,255);
		m_vertices = new VertexArray(PrimitiveType.Quads,0);
		m_bounds = FloatRect();
	}

	this(T)(immutable(T)[] text, const(Font) font, uint characterSize = 30)
		if (is(T == dchar)||is(T == wchar)||is(T == char))
	{
		import dsfml.system.string;

		m_string = stringConvert!(T, dchar)(text);
		m_characterSize = characterSize;
		m_style = Style.Regular;
		m_color = Color(255,255,255);
		m_vertices = new VertexArray(PrimitiveType.Quads,0);
		m_bounds = FloatRect();
		m_font = font;
		updateGeometry();
	}

	~this()
	{
		import dsfml.system.config;
		mixin(destructorOutput);
	}

	/**
	 * Get the character size.
	 *
	 * Returns: Size of the characters, in pixels.
	 */
	uint getCharacterSize() const
	{
		return m_characterSize;
	}

	/**
	 * Get the global color of the text.
	 *
	 * Returns: Global color of the text.
	 */
	Color getColor() const
	{
		return m_color;
	}

	/**
	 * Get thet text's font.
	 *
	 * If the text has no font attached, a NULL pointer is returned. The returned reference is const, which means that you cannot modify the font when you get it from this function.
	 *
	 * Returns: Text's font.
	 */
	const(Font) getFont() const
	{
		if(m_font is null)
		{
			return null;
		}
		else
		{
			return m_font;
		}
	}

	/**
	 * Get the global bounding rectangle of the entity.
	 *
	 * The returned rectangle is in global coordinates, which means that it takes in account the transformations (translation, rotation, scale, ...) that are applied to the entity. In other words, this function returns the bounds of the sprite in the global 2D world's coordinate system.
	 *
	 * Returns: Global bounding rectangle of the entity.
	 */
	FloatRect getGlobalBounds()
	{
		return getTransform().transformRect(getLocalBounds());
	}

	/**
	 * Get the local bounding rectangle of the entity.
	 *
	 * The returned rectangle is in local coordinates, which means that it ignores the transformations (translation, rotation, scale, ...) that are applied to the entity. In other words, this function returns the bounds of the entity in the entity's coordinate system.
	 *
	 * Returns: Local bounding rectangle of the entity.
	 */
	FloatRect getLocalBounds() const
	{
		return m_bounds;
	}

	//TODO: maybe a getString!dstring or getString!wstring etc template would be appropriate?
	/**
	 * Get the text's string.
	 *
	 * The returned string is a dstring, a unicode type.
	 */
	immutable(T)[] getString(T=char)() const
		if (is(T == dchar)||is(T == wchar)||is(T == char))
	{
		import dsfml.system.string;
		return stringConvert!(dchar, T)(m_string);
	}

	/**
	 * Get the text's style.
	 *
	 * Returns: Text's style.
	 */
	Style getStyle() const
	{
		return m_style;
	}

	/**
	 * Set the character size.
	 *
	 * The default size is 30.
	 *
	 * Params:
	 * 		size	= New character size, in pixels.
	 */
	void setCharacterSize(uint size)
	{
		m_characterSize = size;
		updateGeometry();
	}

	/**
	 * Set the global color of the text.
	 *
	 * By default, the text's color is opaque white.
	 *
	 * Params:
	 * 		color	= New color of the text.
	 */
	void setColor(Color color)
	{
		m_color = color;
		updateGeometry();
	}

	/**
	 * Set the text's font.
	 *
	 * The font argument refers to a font that must exist as long as the text uses it. Indeed, the text doesn't store its own copy of the font, but rather keeps a pointer to the one that you passed to this function. If the font is destroyed and the text tries to use it, the behaviour is undefined.
	 *
	 * Params:
	 * 		font	= New font
	 */
	void setFont(const(Font) font)
	{
		m_font = font;
		updateGeometry();
	}

	/**
	 * Set the text's string.
	 *
	 * A text's string is empty by default.
	 *
	 * Params:
	 * 		text	= New string
	 */
	void setString(T)(immutable(T)[] text)
		if (is(T == dchar)||is(T == wchar)||is(T == char))
	{
		import dsfml.system.string;
		m_string = stringConvert!(T,dchar)(text);
		updateGeometry();
	}

	//TODO: Does doing binary operations on Styles like the docs suggest actually work?
	/**
	 * Set the text's style.
	 *
	 * You can pass a combination of one or more styles, for example Style.Bold | Text.Italic.
	 */
	void setStyle(Style style)
	{
		m_style = style;
		updateGeometry();
	}

	/**
	 * Draw the object to a render target.
	 *
	 * Params:
	 *  		renderTarget =	Render target to draw to
	 *  		renderStates =	Current render states
	 */
	void draw(RenderTarget renderTarget, RenderStates renderStates)
	{
	    import std.stdio;

		if ((m_font !is null) && (m_characterSize>0))
		{
			renderStates.transform *= getTransform();

			//only call getTexture if the size has changed
			if(m_characterSize != lastSizeUsed)
			{
				//update the size
				lastSizeUsed = m_characterSize;
				//grab the new texture
				lastTextureUsed = m_font.getTexture(m_characterSize);
			}

			//writeln("Update Geometry");
			updateGeometry();

			//writeln("Setting renderstates tecture");
			renderStates.texture =  m_font.getTexture(m_characterSize);

			if(renderStates.texture is null)
			{
			    //writeln("Texture don't exist!");
			}

			//writeln("Trying to draw!");
			renderTarget.draw(m_vertices, renderStates);
		}
	}

	/**
	 * Return the position of the index-th character.
	 *
	 * This function computes the visual position of a character from its index in the string. The returned position is in global coordinates (translation, rotation, scale and origin are applied). If index is out of range, the position of the end of the string is returned.
	 *
	 * Params:
	 * 		index	= Index of the character
	 *
	 * Returns: Position of the character.
	 */
	Vector2f findCharacterPos(size_t index)
	{
		// Make sure that we have a valid font
		if(m_font is null)
		{
			return Vector2f(0,0);
		}

		// Adjust the index if it's out of range
		if(index > m_string.length)
		{
			index = m_string.length;
		}

		bool bold  = (m_style & Style.Bold) != 0;

		float hspace = cast(float)(m_font.getGlyph(' ', m_characterSize, bold).advance);
		float vspace = cast(float)(m_font.getLineSpacing(m_characterSize));

		Vector2f position;
		dchar prevChar = 0;
		for (size_t i = 0; i < index; ++i)
		{
			dchar curChar = m_string[i];

			// Apply the kerning offset
			position.x += cast(float)(m_font.getKerning(prevChar, curChar, m_characterSize));
			prevChar = curChar;

			// Handle special characters
			switch (curChar)
			{
				case ' ' : position.x += hspace; continue;
				case '\t' : position.x += hspace * 4; continue;
				case '\n' : position.y += vspace; position.x = 0; continue;
				case '\v' : position.y += vspace * 4; continue;
				default:
					break;
			}

			// For regular characters, add the advance offset of the glyph
			position.x += cast(float)(m_font.getGlyph(curChar, m_characterSize, bold).advance);
		}

		// Transform the position to global coordinates
		position = getTransform().transformPoint(position);

		return position;
	}

private:
	void updateGeometry()
	{
		import std.algorithm;

		// Clear the previous geometry
		m_vertices.clear();
		m_bounds = FloatRect();

		// No font: nothing to draw
		if (m_font is null)
			return;

		// No text: nothing to draw
		if (m_string.length == 0)
			return;
		// Compute values related to the text style
		bool bold = (m_style & Style.Bold) != 0;
		bool underlined = (m_style & Style.Underlined) != 0;
		float italic = (m_style & Style.Italic) ? 0.208f : 0f; // 12 degrees
		float underlineOffset = m_characterSize * 0.1f;
		float underlineThickness = m_characterSize * (bold ? 0.1f : 0.07f);

		// Precompute the variables needed by the algorithm
		float hspace = cast(float)(m_font.getGlyph(' ', m_characterSize, bold).advance);
		float vspace = cast(float)(m_font.getLineSpacing(m_characterSize));
		float x = 0f;
		float y = cast(float)(m_characterSize);

		// Create one quad for each character
		float minX = m_characterSize, minY = m_characterSize, maxX = 0, maxY = 0;
		dchar prevChar = 0;
		for (size_t i = 0; i < m_string.length; ++i)
		{
			dchar curChar = m_string[i];


			// Apply the kerning offset
			x += cast(float)(m_font.getKerning(prevChar, curChar, m_characterSize));

			prevChar = curChar;

			// If we're using the underlined style and there's a new line, draw a line
			if (underlined && (curChar == '\n'))
			{
				float top = y + underlineOffset;
				float bottom = top + underlineThickness;

				m_vertices.append(Vertex(Vector2f(0, top), m_color, Vector2f(1, 1)));
				m_vertices.append(Vertex(Vector2f(x, top), m_color, Vector2f(1, 1)));
				m_vertices.append(Vertex(Vector2f(x, bottom), m_color, Vector2f(1, 1)));
				m_vertices.append(Vertex(Vector2f(0, bottom), m_color, Vector2f(1, 1)));
			}

			// Handle special characters
			if ((curChar == ' ') || (curChar == '\t') || (curChar == '\n') || (curChar == '\v'))
			{
				// Update the current bounds (min coordinates)
				minX = min(minX, x);
				minY = min(minY, y);

				final switch (curChar)
				{
					case ' ' : x += hspace; break;
					case '\t' : x += hspace * 4; break;
					case '\n' : y += vspace; x = 0; break;
					case '\v' : y += vspace * 4; break;
				}

				// Update the current bounds (max coordinates)
				maxX = max(maxX, x);
				maxY = max(maxY, y);

				// Next glyph, no need to create a quad for whitespace
				continue;
			}



			// Extract the current glyph's description
			Glyph glyph = m_font.getGlyph(curChar, m_characterSize, bold);

			float left = glyph.bounds.left;
			float top = glyph.bounds.top;
			float right = glyph.bounds.left + glyph.bounds.width;
			float bottom = glyph.bounds.top + glyph.bounds.height;

			float u1 = cast(float)(glyph.textureRect.left);
			float v1 = cast(float)(glyph.textureRect.top);
			float u2 = cast(float)(glyph.textureRect.left + glyph.textureRect.width);
			float v2 = cast(float)(glyph.textureRect.top + glyph.textureRect.height);

			// Add a quad for the current character
			m_vertices.append(Vertex(Vector2f(x + left - italic * top, y + top), m_color, Vector2f(u1, v1)));
			m_vertices.append(Vertex(Vector2f(x + right - italic * top, y + top), m_color, Vector2f(u2, v1)));
			m_vertices.append(Vertex(Vector2f(x + right - italic * bottom, y + bottom), m_color, Vector2f(u2, v2)));
			m_vertices.append(Vertex(Vector2f(x + left - italic * bottom, y + bottom), m_color, Vector2f(u1, v2)));

			// Update the current bounds
			minX = min(minX, x + left - italic * bottom);
			maxX = max(maxX, x + right - italic * top);
			minY = min(minY, y + top);
			maxY = max(maxY, y + bottom);

			// Advance to the next character
			x += glyph.advance;
		}

		// If we're using the underlined style, add the last line
		if (underlined)
		{
			float top = y + underlineOffset;
			float bottom = top + underlineThickness;

			m_vertices.append(Vertex(Vector2f(0, top), m_color, Vector2f(1, 1)));
			m_vertices.append(Vertex(Vector2f(x, top), m_color, Vector2f(1, 1)));
			m_vertices.append(Vertex(Vector2f(x, bottom), m_color, Vector2f(1, 1)));
			m_vertices.append(Vertex(Vector2f(0, bottom), m_color, Vector2f(1, 1)));
		}

		// Update the bounding rectangle
		m_bounds.left = minX;
		m_bounds.top = minY;
		m_bounds.width = maxX - minX;
		m_bounds.height = maxY - minY;
	}
}

unittest
{
	version(DSFML_Unittest_Graphics)
	{
		import std.stdio;
		import dsfml.graphics.rendertexture;

		writeln("Unit test for Text");

		auto renderTexture = new RenderTexture();

		renderTexture.create(100,100);

		auto font = new Font();
		assert(font.loadFromFile("res/Warenhaus-Standard.ttf"));

		Text text;
		text = new Text("Sample String", font);

		string temp = text.getString();

		writeln(temp);

		renderTexture.clear();

		renderTexture.draw(text);

		renderTexture.display();

		//grab that texture for usage
		auto texture = renderTexture.getTexture();

		texture.copyToImage().saveToFile("Text.png");

		writeln();
	}
}<|MERGE_RESOLUTION|>--- conflicted
+++ resolved
@@ -34,11 +34,7 @@
 
 import dsfml.system.vector2;
 
-<<<<<<< HEAD
-import std.typecons:Rebindable;
-=======
 import std.typecons: Rebindable;
->>>>>>> 39b431c3
 
 /++
  + Graphical text that can be drawn to a render target.
