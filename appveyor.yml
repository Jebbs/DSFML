<<<<<<< HEAD
# Build version format
version: 2.1.{build}

os: Visual Studio 2015

clone_depth: 1

#Let's blacklist gh-pages
branches:
  except:
    - gh-pages

environment:
 matrix:
  - DC: dmd
    DVersion: 2.071.0 
    arch: x86
  - DC: dmd
    DVersion: 2.071.0 
    arch: x64 
  - DC: dmd
    DVersion: 2.070.2 
    arch: x86
  - DC: dmd
    DVersion: 2.070.2 
    arch: x64 
  - DC: dmd
    DVersion: 2.069.2 
    arch: x86
  - DC: dmd
    DVersion: 2.069.2 
    arch: x64 
  - DC: dmd
    DVersion: 2.068.2 
    arch: x86
  - DC: dmd
    DVersion: 2.068.2 
    arch: x64
  - DC: dmd
    DVersion: 2.067.1 
    arch: x86
  - DC: dmd
    DVersion: 2.067.1 
    arch: x64
  - DC: dmd
    DVersion: 2.066.1 
    arch: x86
  - DC: dmd
    DVersion: 2.066.1 
    arch: x64
  - DC: gdc
    DVersion: 5.2.0
    arch: x86
  - DC: gdc
    DVersion: 5.2.0
    arch: x64
  - DC: gdc
    DVersion: 4.9.3
    arch: x86
  - DC: gdc
    DVersion: 4.9.3
    arch: x64
  - DC: ldc
    DVersion: 0.16.1
    arch: x64
#0.15.1 doesn't work properly on Windows due to poor x64 support.
#  - DC: ldc
#    DVersion: 0.15.1
#    arch: x64


#Set up our powershell functions
init:
#putting these in here for now, will export to different script to be imported later maybe?
- ps: function SetUpDCompiler
      {
        if($env:DC -eq "dmd"){
          if($env:arch -eq "x86"){
            $env:DConf = "m32";
          }
          elseif($env:arch -eq "x64"){
            $env:DConf = "m64";
          }
          $env:toolchain = "msvc";
          $version = $env:DVersion;
          $WebLocation = "http://downloads.dlang.org/releases/2.x/$($version)/dmd.$($version).windows.zip";
          $DownloadLocation = "c:\dmd.zip";
          (new-object net.webclient).DownloadFile($WebLocation, $DownloadLocation);
          pushd c:\\;
          7z x dmd.zip > $null;
          popd;
        }
        elseif($env:DC -eq "gdc"){
          if($env:arch -eq "x86"){
            $env:DConf = "m32";
            $version = $env:DVersion;
            $WebLocation = "ftp://ftp.gdcproject.org/binaries/$($version)/i686-w64-mingw32/gdc-$($version)+2.066.1.7z";
            $mingwWebLocation = "http://dsfml.com/bins/mingw/i686-5.2.0-release-posix-dwarf-rt_v4-rev0.7z";
          }
          elseif($env:arch -eq "x64"){
            $env:DConf = "m64";
            $version = $env:DVersion;
            $WebLocation = "ftp://ftp.gdcproject.org/binaries/$($version)/x86_64-w64-mingw32/gdc-$($version)+2.066.1.7z";
            $mingwWebLocation = "http://dsfml.com/bins/mingw/x86_64-5.2.0-release-posix-seh-rt_v4-rev0.7z";
          }
          $env:toolchain = "mingw";
          $DownloadLocation = "c:\gdc.7z";
          $mingwDownloadLocation = "c:\mingw.7z";
          (new-object net.webclient).DownloadFile($WebLocation, $DownloadLocation);
          (new-object net.webclient).DownloadFile($mingwWebLocation, $mingwDownloadLocation);
          pushd c:\\;
          7z x gdc.7z > $null;
          7z x mingw.7z > $null;
          popd;
        }
        elseif($env:DC -eq "ldc"){
          if($env:arch -eq "x86"){
            $env:DConf = "m32";
          }
          elseif($env:arch -eq "x64"){
            $env:DConf = "m64";
          }
          $env:toolchain = "msvc";
          $version = $env:DVersion;
          $WebLocation = "https://github.com/ldc-developers/ldc/releases/download/v$($version)/ldc2-$($version)-win64-msvc.zip";
          $DownloadLocation = "c:\ldc.zip";
          (new-object net.webclient).DownloadFile($WebLocation, $DownloadLocation);
          pushd c:\\;
          7z x ldc.zip > $null;
          popd;
        }
    }



install:
#Install the D compiler
- ps: SetUpDCompiler


before_build:
#Set's up MSVC and MinGW
#We can't use the default PATH when using MinGW because another MinGW is on the path and it messes things up.
#We also have to set up MSVC because I couldn't get the script to work with IF statements. :(
  - ps: if($env:toolchain -eq "msvc"){
          if($env:arch -eq "x86"){
            $env:compilersetup = "C:\Program Files (x86)\Microsoft Visual Studio 12.0\VC\vcvarsall";
            $env:compilersetupargs = "x86";
          }
          elseif($env:arch -eq "x64"){
            $env:compilersetup = "C:\Program Files (x86)\Microsoft Visual Studio 12.0\VC\vcvarsall";
            $env:compilersetupargs = "amd64";
          }
          $env:maketype = "NMake Makefiles";
          $env:makecommand = "nmake";
        }
        elseif($env:toolchain -eq "mingw"){
          if($env:arch -eq "x86"){
            $env:compilerpath = "C:\mingw32\bin;";
            $env:cmakepath = "C:\Program Files (x86)\CMake\bin";
          }
          elseif($env:arch -eq "x64"){
            $env:compilerpath = "C:\mingw64\bin;";
            $env:cmakepath = "C:\Program Files (x86)\CMake\bin";
          }
          $env:compilersetup = "C:\Program Files (x86)\Microsoft Visual Studio 14.0\VC\vcvarsall";
          $env:compilersetupargs = "x86";
          $env:maketype = "MinGW Makefiles";
          $env:makecommand = "mingw32-make";
        }
#Set's up our D compiler
  - ps : if($env:DC -eq "dmd"){
          $env:Dcompilerpath = "C:\dmd2\windows\bin;";
          $env:outputfile = "-ofbuild.exe";
          if($env:arch -eq "x86"){
            $env:makecommand = "nmake & implib";
          }
         }
        elseif($env:DC -eq "gdc"){
          $env:outputfile = "-obuild.exe";
          if($env:arch -eq "x86"){
            $env:Dcompilerpath = "C:\i686-w64-mingw32\bin;"; 
          }
          elseif($env:arch -eq "x64"){
            $env:Dcompilerpath = "C:\x86_64-w64-mingw32\bin;";
          }
        }
        elseif($env:DC -eq "ldc"){
          $version = $env:DVersion;
          $env:Dcompilerpath = "C:\ldc2-$($version)-win64-msvc\bin;";
          $env:outputfile = "-of=build.exe";
          $env:DC = "ldc2";
         }



#Build DSFMLC and then build DSFML with it
build_script:
- echo %VCINSTALLDIR%
- '"%compilersetup%" %compilersetupargs%'
- cd ..
- git clone --depth=1 https://github.com/Jebbs/DSFMLC.git
- cd DSFMLC
- ps: if($env:toolchain -eq "mingw"){
        $env:Path = $env:compilerpath + $env:cmakepath;
       }
- cmake -G"%maketype%" .
- '%makecommand%'
- cd "C:\\projects\\dsfml"
- ps : $env:Path = $env:Dcompilerpath + $env:Path
- ps: if($env:DC -eq "ldc2"){
        $env:compilersetup = "C:\Program Files (x86)\Microsoft Visual Studio 14.0\VC\vcvarsall";
       }
- '"%compilersetup%" %compilersetupargs%'
- '%DC% build.d %outputfile%'
- 'build.exe -%DConf% -unittest:C:\projects\DSFMLC\lib\'
=======
# Build version format
version: 2.1.{build}

os: Visual Studio 2015

clone_depth: 1

#Let's blacklist gh-pages
branches:
  except:
    - gh-pages

environment:
 matrix:
  - DC: dmd
    DVersion: 2.069.2
    arch: x86
  - DC: dmd
    DVersion: 2.069.2
    arch: x64
  - DC: dmd
    DVersion: 2.068.2
    arch: x86
  - DC: dmd
    DVersion: 2.068.2
    arch: x64
  - DC: dmd
    DVersion: 2.067.1
    arch: x86
  - DC: dmd
    DVersion: 2.067.1
    arch: x64
  - DC: dmd
    DVersion: 2.066.1
    arch: x86
  - DC: dmd
    DVersion: 2.066.1
    arch: x64
  - DC: gdc
    DVersion: 5.2.0
    arch: x86
  - DC: gdc
    DVersion: 5.2.0
    arch: x64
  - DC: gdc
    DVersion: 4.9.3
    arch: x86
  - DC: gdc
    DVersion: 4.9.3
    arch: x64
  - DC: ldc
    DVersion: 0.16.1
    arch: x64
#0.15.1 doesn't work properly on Windows due to poor x64 support.
#  - DC: ldc
#    DVersion: 0.15.1
#    arch: x64


#Set up our powershell functions
init:
#putting these in here for now, will export to different script to be imported later maybe?
- ps: function SetUpDCompiler
      {
        if($env:DC -eq "dmd"){
          if($env:arch -eq "x86"){
            $env:DConf = "m32";
          }
          elseif($env:arch -eq "x64"){
            $env:DConf = "m64";
          }
          $env:toolchain = "msvc";
          $version = $env:DVersion;
          $WebLocation = "http://downloads.dlang.org/releases/2.x/$($version)/dmd.$($version).windows.zip";
          $DownloadLocation = "c:\dmd.zip";
          (new-object net.webclient).DownloadFile($WebLocation, $DownloadLocation);
          pushd c:\\;
          7z x dmd.zip > $null;
          popd;
        }
        elseif($env:DC -eq "gdc"){
          if($env:arch -eq "x86"){
            $env:DConf = "m32";
            $version = $env:DVersion;
            $WebLocation = "ftp://ftp.gdcproject.org/binaries/$($version)/i686-w64-mingw32/gdc-$($version)+2.066.1.7z";
            $mingwWebLocation = "http://dsfml.com/bins/mingw/i686-5.2.0-release-posix-dwarf-rt_v4-rev0.7z";
          }
          elseif($env:arch -eq "x64"){
            $env:DConf = "m64";
            $version = $env:DVersion;
            $WebLocation = "ftp://ftp.gdcproject.org/binaries/$($version)/x86_64-w64-mingw32/gdc-$($version)+2.066.1.7z";
            $mingwWebLocation = "http://dsfml.com/bins/mingw/x86_64-5.2.0-release-posix-seh-rt_v4-rev0.7z";
          }
          $env:toolchain = "mingw";
          $DownloadLocation = "c:\gdc.7z";
          $mingwDownloadLocation = "c:\mingw.7z";
          (new-object net.webclient).DownloadFile($WebLocation, $DownloadLocation);
          (new-object net.webclient).DownloadFile($mingwWebLocation, $mingwDownloadLocation);
          pushd c:\\;
          7z x gdc.7z > $null;
          7z x mingw.7z > $null;
          popd;
        }
        elseif($env:DC -eq "ldc"){
          if($env:arch -eq "x86"){
            $env:DConf = "m32";
          }
          elseif($env:arch -eq "x64"){
            $env:DConf = "m64";
          }
          $env:toolchain = "msvc";
          $version = $env:DVersion;
          $WebLocation = "https://github.com/ldc-developers/ldc/releases/download/v$($version)/ldc2-$($version)-win64-msvc.zip";
          $DownloadLocation = "c:\ldc.zip";
          (new-object net.webclient).DownloadFile($WebLocation, $DownloadLocation);
          pushd c:\\;
          7z x ldc.zip > $null;
          popd;
        }
    }



install:
#Install the D compiler
- ps: SetUpDCompiler


before_build:
#Set's up MSVC and MinGW
#We can't use the default PATH when using MinGW because another MinGW is on the path and it messes things up.
#We also have to set up MSVC because I couldn't get the script to work with IF statements. :(
  - ps: if($env:toolchain -eq "msvc"){
          if($env:arch -eq "x86"){
            $env:compilersetup = "C:\Program Files (x86)\Microsoft Visual Studio 12.0\VC\vcvarsall";
            $env:compilersetupargs = "x86";
          }
          elseif($env:arch -eq "x64"){
            $env:compilersetup = "C:\Program Files (x86)\Microsoft Visual Studio 12.0\VC\vcvarsall";
            $env:compilersetupargs = "amd64";
          }
          $env:maketype = "NMake Makefiles";
          $env:makecommand = "nmake";
        }
        elseif($env:toolchain -eq "mingw"){
          if($env:arch -eq "x86"){
            $env:compilerpath = "C:\mingw32\bin;";
            $env:cmakepath = "C:\Program Files (x86)\CMake\bin";
          }
          elseif($env:arch -eq "x64"){
            $env:compilerpath = "C:\mingw64\bin;";
            $env:cmakepath = "C:\Program Files (x86)\CMake\bin";
          }
          $env:compilersetup = "C:\Program Files (x86)\Microsoft Visual Studio 14.0\VC\vcvarsall";
          $env:compilersetupargs = "x86";
          $env:maketype = "MinGW Makefiles";
          $env:makecommand = "mingw32-make";
        }
#Set's up our D compiler
  - ps : if($env:DC -eq "dmd"){
          $env:Dcompilerpath = "C:\dmd2\windows\bin;";
          $env:outputfile = "-ofbuild.exe";
          if($env:arch -eq "x86"){
            $env:makecommand = "nmake & implib";
          }
         }
        elseif($env:DC -eq "gdc"){
          $env:outputfile = "-obuild.exe";
          if($env:arch -eq "x86"){
            $env:Dcompilerpath = "C:\i686-w64-mingw32\bin;";
          }
          elseif($env:arch -eq "x64"){
            $env:Dcompilerpath = "C:\x86_64-w64-mingw32\bin;";
          }
        }
        elseif($env:DC -eq "ldc"){
          $version = $env:DVersion;
          $env:Dcompilerpath = "C:\ldc2-$($version)-win64-msvc\bin;";
          $env:outputfile = "-of=build.exe";
          $env:DC = "ldc2";
         }



#Build DSFMLC and then build DSFML with it
build_script:
- echo %VCINSTALLDIR%
- '"%compilersetup%" %compilersetupargs%'
- cd ..
- git clone --depth=1 --branch 2.4 https://github.com/jebbs/DSFMLC.git
- cd DSFMLC
- ps: if($env:toolchain -eq "mingw"){
        $env:Path = $env:compilerpath + $env:cmakepath;
       }
- cmake -G"%maketype%" .
- '%makecommand%'
- cd "C:\\projects\\dsfml"
- ps : $env:Path = $env:Dcompilerpath + $env:Path
- ps: if($env:DC -eq "ldc2"){
        $env:compilersetup = "C:\Program Files (x86)\Microsoft Visual Studio 14.0\VC\vcvarsall";
       }
- '"%compilersetup%" %compilersetupargs%'
- '%DC% build.d %outputfile%'
- 'build.exe -%DConf% -unittest:C:\projects\DSFMLC\lib\'
>>>>>>> 39b431c3
<|MERGE_RESOLUTION|>--- conflicted
+++ resolved
@@ -1,221 +1,3 @@
-<<<<<<< HEAD
-# Build version format
-version: 2.1.{build}
-
-os: Visual Studio 2015
-
-clone_depth: 1
-
-#Let's blacklist gh-pages
-branches:
-  except:
-    - gh-pages
-
-environment:
- matrix:
-  - DC: dmd
-    DVersion: 2.071.0 
-    arch: x86
-  - DC: dmd
-    DVersion: 2.071.0 
-    arch: x64 
-  - DC: dmd
-    DVersion: 2.070.2 
-    arch: x86
-  - DC: dmd
-    DVersion: 2.070.2 
-    arch: x64 
-  - DC: dmd
-    DVersion: 2.069.2 
-    arch: x86
-  - DC: dmd
-    DVersion: 2.069.2 
-    arch: x64 
-  - DC: dmd
-    DVersion: 2.068.2 
-    arch: x86
-  - DC: dmd
-    DVersion: 2.068.2 
-    arch: x64
-  - DC: dmd
-    DVersion: 2.067.1 
-    arch: x86
-  - DC: dmd
-    DVersion: 2.067.1 
-    arch: x64
-  - DC: dmd
-    DVersion: 2.066.1 
-    arch: x86
-  - DC: dmd
-    DVersion: 2.066.1 
-    arch: x64
-  - DC: gdc
-    DVersion: 5.2.0
-    arch: x86
-  - DC: gdc
-    DVersion: 5.2.0
-    arch: x64
-  - DC: gdc
-    DVersion: 4.9.3
-    arch: x86
-  - DC: gdc
-    DVersion: 4.9.3
-    arch: x64
-  - DC: ldc
-    DVersion: 0.16.1
-    arch: x64
-#0.15.1 doesn't work properly on Windows due to poor x64 support.
-#  - DC: ldc
-#    DVersion: 0.15.1
-#    arch: x64
-
-
-#Set up our powershell functions
-init:
-#putting these in here for now, will export to different script to be imported later maybe?
-- ps: function SetUpDCompiler
-      {
-        if($env:DC -eq "dmd"){
-          if($env:arch -eq "x86"){
-            $env:DConf = "m32";
-          }
-          elseif($env:arch -eq "x64"){
-            $env:DConf = "m64";
-          }
-          $env:toolchain = "msvc";
-          $version = $env:DVersion;
-          $WebLocation = "http://downloads.dlang.org/releases/2.x/$($version)/dmd.$($version).windows.zip";
-          $DownloadLocation = "c:\dmd.zip";
-          (new-object net.webclient).DownloadFile($WebLocation, $DownloadLocation);
-          pushd c:\\;
-          7z x dmd.zip > $null;
-          popd;
-        }
-        elseif($env:DC -eq "gdc"){
-          if($env:arch -eq "x86"){
-            $env:DConf = "m32";
-            $version = $env:DVersion;
-            $WebLocation = "ftp://ftp.gdcproject.org/binaries/$($version)/i686-w64-mingw32/gdc-$($version)+2.066.1.7z";
-            $mingwWebLocation = "http://dsfml.com/bins/mingw/i686-5.2.0-release-posix-dwarf-rt_v4-rev0.7z";
-          }
-          elseif($env:arch -eq "x64"){
-            $env:DConf = "m64";
-            $version = $env:DVersion;
-            $WebLocation = "ftp://ftp.gdcproject.org/binaries/$($version)/x86_64-w64-mingw32/gdc-$($version)+2.066.1.7z";
-            $mingwWebLocation = "http://dsfml.com/bins/mingw/x86_64-5.2.0-release-posix-seh-rt_v4-rev0.7z";
-          }
-          $env:toolchain = "mingw";
-          $DownloadLocation = "c:\gdc.7z";
-          $mingwDownloadLocation = "c:\mingw.7z";
-          (new-object net.webclient).DownloadFile($WebLocation, $DownloadLocation);
-          (new-object net.webclient).DownloadFile($mingwWebLocation, $mingwDownloadLocation);
-          pushd c:\\;
-          7z x gdc.7z > $null;
-          7z x mingw.7z > $null;
-          popd;
-        }
-        elseif($env:DC -eq "ldc"){
-          if($env:arch -eq "x86"){
-            $env:DConf = "m32";
-          }
-          elseif($env:arch -eq "x64"){
-            $env:DConf = "m64";
-          }
-          $env:toolchain = "msvc";
-          $version = $env:DVersion;
-          $WebLocation = "https://github.com/ldc-developers/ldc/releases/download/v$($version)/ldc2-$($version)-win64-msvc.zip";
-          $DownloadLocation = "c:\ldc.zip";
-          (new-object net.webclient).DownloadFile($WebLocation, $DownloadLocation);
-          pushd c:\\;
-          7z x ldc.zip > $null;
-          popd;
-        }
-    }
-
-
-
-install:
-#Install the D compiler
-- ps: SetUpDCompiler
-
-
-before_build:
-#Set's up MSVC and MinGW
-#We can't use the default PATH when using MinGW because another MinGW is on the path and it messes things up.
-#We also have to set up MSVC because I couldn't get the script to work with IF statements. :(
-  - ps: if($env:toolchain -eq "msvc"){
-          if($env:arch -eq "x86"){
-            $env:compilersetup = "C:\Program Files (x86)\Microsoft Visual Studio 12.0\VC\vcvarsall";
-            $env:compilersetupargs = "x86";
-          }
-          elseif($env:arch -eq "x64"){
-            $env:compilersetup = "C:\Program Files (x86)\Microsoft Visual Studio 12.0\VC\vcvarsall";
-            $env:compilersetupargs = "amd64";
-          }
-          $env:maketype = "NMake Makefiles";
-          $env:makecommand = "nmake";
-        }
-        elseif($env:toolchain -eq "mingw"){
-          if($env:arch -eq "x86"){
-            $env:compilerpath = "C:\mingw32\bin;";
-            $env:cmakepath = "C:\Program Files (x86)\CMake\bin";
-          }
-          elseif($env:arch -eq "x64"){
-            $env:compilerpath = "C:\mingw64\bin;";
-            $env:cmakepath = "C:\Program Files (x86)\CMake\bin";
-          }
-          $env:compilersetup = "C:\Program Files (x86)\Microsoft Visual Studio 14.0\VC\vcvarsall";
-          $env:compilersetupargs = "x86";
-          $env:maketype = "MinGW Makefiles";
-          $env:makecommand = "mingw32-make";
-        }
-#Set's up our D compiler
-  - ps : if($env:DC -eq "dmd"){
-          $env:Dcompilerpath = "C:\dmd2\windows\bin;";
-          $env:outputfile = "-ofbuild.exe";
-          if($env:arch -eq "x86"){
-            $env:makecommand = "nmake & implib";
-          }
-         }
-        elseif($env:DC -eq "gdc"){
-          $env:outputfile = "-obuild.exe";
-          if($env:arch -eq "x86"){
-            $env:Dcompilerpath = "C:\i686-w64-mingw32\bin;"; 
-          }
-          elseif($env:arch -eq "x64"){
-            $env:Dcompilerpath = "C:\x86_64-w64-mingw32\bin;";
-          }
-        }
-        elseif($env:DC -eq "ldc"){
-          $version = $env:DVersion;
-          $env:Dcompilerpath = "C:\ldc2-$($version)-win64-msvc\bin;";
-          $env:outputfile = "-of=build.exe";
-          $env:DC = "ldc2";
-         }
-
-
-
-#Build DSFMLC and then build DSFML with it
-build_script:
-- echo %VCINSTALLDIR%
-- '"%compilersetup%" %compilersetupargs%'
-- cd ..
-- git clone --depth=1 https://github.com/Jebbs/DSFMLC.git
-- cd DSFMLC
-- ps: if($env:toolchain -eq "mingw"){
-        $env:Path = $env:compilerpath + $env:cmakepath;
-       }
-- cmake -G"%maketype%" .
-- '%makecommand%'
-- cd "C:\\projects\\dsfml"
-- ps : $env:Path = $env:Dcompilerpath + $env:Path
-- ps: if($env:DC -eq "ldc2"){
-        $env:compilersetup = "C:\Program Files (x86)\Microsoft Visual Studio 14.0\VC\vcvarsall";
-       }
-- '"%compilersetup%" %compilersetupargs%'
-- '%DC% build.d %outputfile%'
-- 'build.exe -%DConf% -unittest:C:\projects\DSFMLC\lib\'
-=======
 # Build version format
 version: 2.1.{build}
 
@@ -419,5 +201,4 @@
        }
 - '"%compilersetup%" %compilersetupargs%'
 - '%DC% build.d %outputfile%'
-- 'build.exe -%DConf% -unittest:C:\projects\DSFMLC\lib\'
->>>>>>> 39b431c3
+- 'build.exe -%DConf% -unittest:C:\projects\DSFMLC\lib\'