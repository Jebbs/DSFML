<<<<<<< HEAD
os:
  - linux
  - osx

language: d

sudo: false

addons:
  apt:
    packages:
      - libfreetype6-dev
      - libgl1-mesa-dev
      - libglew-dev
      - libjpeg8-dev
      - libopenal-dev
      - libpthread-stubs0-dev
      - libsndfile1-dev
      - libx11-dev
      - libxrandr-dev

d: 
 - dmd-2.071.0
 - dmd-2.070.2
 - dmd-2.069.2
 - dmd-2.068.2
 - dmd-2.067.1
 - dmd-2.066.1
 - gdc-5.2.0
 - gdc-4.9.3
 - gdc-4.8.2
 - ldc-1.0.0-alpha1
 - ldc-0.17.1
 - ldc-0.17.0
 - ldc-0.16.1
 - ldc-0.16.0
 - ldc-0.15.1

#GDC is not supported on OS X :(
matrix:
  exclude:
  - os: osx
    d: gdc-5.2.0
  - os: osx
    d: gdc-4.9.3
  - os: osx
    d: gdc-4.8.2

#Build and install DSFMLC
install:
  - cd $HOME
  - git clone --depth=1 https://github.com/Jebbs/DSFMLC.git
  - cd DSFMLC
  - cmake .
  - make -j2
  - export LIBRARY_PATH=${HOME}/DSFMLC/lib
  - export LD_LIBRARY_PATH=$LD_LIBRARY_PATH:${HOME}/DSFMLC/lib
  - cd $TRAVIS_BUILD_DIR

script: 
  - ${DMD} build.d
  - ./build -unittest

=======
os:
  - linux
  - osx

language: d

sudo: false

addons:
  apt:
    packages:
      - libfreetype6-dev
      - libgl1-mesa-dev
      - libglew-dev
      - libjpeg8-dev
      - libopenal-dev
      - libpthread-stubs0-dev
      - libsndfile1-dev
      - libx11-dev
      - libx11-xcb-dev
      - libxrandr-dev
      - libxcb-image0-dev
      - libxcb-randr0-dev
      - libudev-dev
      - libvorbis-dev
      - libflac-dev

d:
 - dmd-2.069.2
 - dmd-2.068.2
 - dmd-2.067.1
 - dmd-2.066.1
 - gdc-5.2.0
 - gdc-4.9.3
 - gdc-4.8.2
 - ldc-0.16.1
 - ldc-0.16.0
 - ldc-0.15.1

#GDC is not supported on OS X :(
matrix:
  exclude:
  - os: osx
    d: gdc-5.2.0
  - os: osx
    d: gdc-4.9.3
  - os: osx
    d: gdc-4.8.2

#Build and install DSFMLC
install:
  - cd $HOME
  - git clone --depth=1 --branch 2.4 https://github.com/jebbs/DSFMLC.git
  - cd DSFMLC
  - cmake .
  - make -j2
  - export LIBRARY_PATH=${HOME}/DSFMLC/lib
  - export LD_LIBRARY_PATH=$LD_LIBRARY_PATH:${HOME}/DSFMLC/lib
  - cd $TRAVIS_BUILD_DIR

script:
  - ${DMD} build.d
  - ./build -unittest
>>>>>>> 39b431c3
<|MERGE_RESOLUTION|>--- conflicted
+++ resolved
@@ -1,68 +1,3 @@
-<<<<<<< HEAD
-os:
-  - linux
-  - osx
-
-language: d
-
-sudo: false
-
-addons:
-  apt:
-    packages:
-      - libfreetype6-dev
-      - libgl1-mesa-dev
-      - libglew-dev
-      - libjpeg8-dev
-      - libopenal-dev
-      - libpthread-stubs0-dev
-      - libsndfile1-dev
-      - libx11-dev
-      - libxrandr-dev
-
-d: 
- - dmd-2.071.0
- - dmd-2.070.2
- - dmd-2.069.2
- - dmd-2.068.2
- - dmd-2.067.1
- - dmd-2.066.1
- - gdc-5.2.0
- - gdc-4.9.3
- - gdc-4.8.2
- - ldc-1.0.0-alpha1
- - ldc-0.17.1
- - ldc-0.17.0
- - ldc-0.16.1
- - ldc-0.16.0
- - ldc-0.15.1
-
-#GDC is not supported on OS X :(
-matrix:
-  exclude:
-  - os: osx
-    d: gdc-5.2.0
-  - os: osx
-    d: gdc-4.9.3
-  - os: osx
-    d: gdc-4.8.2
-
-#Build and install DSFMLC
-install:
-  - cd $HOME
-  - git clone --depth=1 https://github.com/Jebbs/DSFMLC.git
-  - cd DSFMLC
-  - cmake .
-  - make -j2
-  - export LIBRARY_PATH=${HOME}/DSFMLC/lib
-  - export LD_LIBRARY_PATH=$LD_LIBRARY_PATH:${HOME}/DSFMLC/lib
-  - cd $TRAVIS_BUILD_DIR
-
-script: 
-  - ${DMD} build.d
-  - ./build -unittest
-
-=======
 os:
   - linux
   - osx
@@ -125,5 +60,4 @@
 
 script:
   - ${DMD} build.d
-  - ./build -unittest
->>>>>>> 39b431c3
+  - ./build -unittest